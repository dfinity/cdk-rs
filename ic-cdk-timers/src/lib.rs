//! This library implements multiple and periodic timers on the Internet Computer.
//!
//! # Example
//!
//! ```rust,no_run
//! # use std::time::Duration;
//! # fn main() {
//! ic_cdk_timers::set_timer(Duration::from_secs(1), async { ic_cdk::println!("Hello from the future!") });
//! # }
//! ```

#![warn(
    elided_lifetimes_in_paths,
    missing_debug_implementations,
    missing_docs,
    unsafe_op_in_unsafe_fn,
    clippy::undocumented_unsafe_blocks,
    clippy::missing_safety_doc
)]

use std::{
    cell::{Cell, RefCell},
    cmp::Ordering,
    collections::BinaryHeap,
    future::Future,
    mem,
    pin::Pin,
    time::Duration,
};

use futures::{StreamExt, stream::FuturesUnordered};
use slotmap::{KeyData, SlotMap, new_key_type};

use ic_cdk::call::{Call, CallFailed, RejectCode};

// To ensure that tasks are removable seamlessly, there are two separate concepts here: tasks, for the actual function being called,
// and timers, the scheduled execution of tasks. As this is an implementation detail, this does not affect the exported name TimerId,
// which is more accurately a task ID. (The obvious solution to this, `pub use`, invokes a very silly compiler error.)

thread_local! {
    static TASKS: RefCell<SlotMap<TimerId, Task>> = RefCell::default();
    static TIMERS: RefCell<BinaryHeap<Timer>> = RefCell::default();
    static MOST_RECENT: Cell<Option<u64>> = const { Cell::new(None) };
}

enum Task {
    Repeated {
        func: Box<dyn RepeatedClosure>,
        interval: Duration,
    },
    Once(Pin<Box<dyn Future<Output = ()>>>),
}

trait RepeatedClosure {
    fn call_mut<'a>(&'a mut self) -> Pin<Box<dyn Future<Output = ()> + 'a>>;
}

impl<F: AsyncFnMut()> RepeatedClosure for F {
    fn call_mut<'a>(&'a mut self) -> Pin<Box<dyn Future<Output = ()> + 'a>> {
        Box::pin(self())
    }
}

impl Default for Task {
    fn default() -> Self {
        Self::Once(Box::pin(std::future::pending()))
    }
}

new_key_type! {
    /// Type returned by the [`set_timer`] and [`set_timer_interval`] functions. Pass to [`clear_timer`] to remove the timer.
    pub struct TimerId;
}

struct Timer {
    task: TimerId,
    time: u64,
}

// Timers are sorted such that x > y if x should be executed _before_ y.

impl Ord for Timer {
    fn cmp(&self, other: &Self) -> Ordering {
        self.time.cmp(&other.time).reverse()
    }
}

impl PartialOrd for Timer {
    fn partial_cmp(&self, other: &Self) -> Option<Ordering> {
        Some(self.cmp(other))
    }
}

impl PartialEq for Timer {
    fn eq(&self, other: &Self) -> bool {
        self.time == other.time
    }
}

impl Eq for Timer {}

// This function is called by the IC at or after the timestamp provided to `ic0.global_timer_set`.
#[unsafe(export_name = "canister_global_timer")]
extern "C" fn global_timer() {
    ic_cdk::futures::internals::in_executor_context(|| {
        ic_cdk::futures::spawn(async {
            // All the calls are made first, according only to the timestamp we *started* with, and then all the results are awaited.
            // This allows us to use the minimum number of execution rounds, as well as avoid any race conditions.
            // The only thing that can happen interleavedly is canceling a task, which is seamless by design.
            let mut call_futures = FuturesUnordered::new();
            let now = ic_cdk::api::time();
            TIMERS.with(|timers| {
                // pop every timer that should have been completed by `now`, and get ready to run its task if it exists
                loop {
                    let mut timers = timers.borrow_mut();
                    if let Some(timer) = timers.peek() {
                        if timer.time <= now {
                            let timer = timers.pop().unwrap();
                            if TASKS.with(|tasks| tasks.borrow().contains_key(timer.task)) {
                                // This is the biggest hack in this code. If a callback was called explicitly, and trapped, the rescheduling step wouldn't happen.
                                // The closest thing to a catch_unwind that's available here is performing an inter-canister call to ourselves;
                                // traps will be caught at the call boundary. This invokes a meaningful cycles cost, and should an alternative for catching traps
                                // become available, this code should be rewritten.
                                let task_id = timer.task;
                                call_futures.push(async move {
                                    (
                                        timer,
                                        Call::bounded_wait(
                                            ic_cdk::api::canister_self(),
                                            "<ic-cdk internal> timer_executor",
                                        )
                                        .with_raw_args(task_id.0.as_ffi().to_be_bytes().as_ref())
                                        .await,
                                    )
                                });
                            }
                            continue;
                        }
                    }
                    break;
                }
            });
            // run all the collected tasks, and clean up after them if necessary
            while let Some((timer, res)) = call_futures.next().await {
                let task_id = timer.task;
                if let Err(e) = res {
                    ic_cdk::println!("[ic-cdk-timers] canister_global_timer: {e:?}");
                    if matches!(
                        e,
                        CallFailed::InsufficientLiquidCycleBalance(_)
                            | CallFailed::CallPerformFailed(_)
                    ) || matches!(e, CallFailed::CallRejected(e) if e.reject_code() == Ok(RejectCode::SysTransient))
                    {
                        // Try to execute the timer again later.
                        TIMERS.with(|timers| {
                            timers.borrow_mut().push(timer);
                        });
                        continue;
                    }
                }
                TASKS.with(|tasks| {
                    let mut tasks = tasks.borrow_mut();
                    if let Some(task) = tasks.get(task_id) {
                        match task {
                            // duplicated on purpose - it must be removed in the function call, to access self by value;
                            // and it must be removed here, because it may have trapped and not actually been removed.
                            // Luckily slotmap ops are equivalent to simple vector indexing.
                            Task::Once(_) => {
                                tasks.remove(task_id);
                            }
                            // reschedule any repeating tasks
                            Task::Repeated { interval, .. } => {
                                match now.checked_add(interval.as_nanos() as u64) {
                                    Some(time) => TIMERS.with(|timers| {
                                        timers.borrow_mut().push(Timer {
                                            task: task_id,
                                            time,
                                        });
                                    }),
                                    None => ic_cdk::println!(
                                        "Failed to reschedule task (needed {interval}, currently {now}, and this would exceed u64::MAX)",
                                        interval = interval.as_nanos(),
                                    ),
                                }
                            }
                        }
                    }
                });
            }
            MOST_RECENT.with(|recent| recent.set(None));
            update_ic0_timer();
        });
    });
}

/// Sets `func` to be executed later, after `delay`. Panics if `delay` + [`time()`][ic_cdk::api::time] is more than [`u64::MAX`] nanoseconds.
///
/// To cancel the timer before it executes, pass the returned `TimerId` to [`clear_timer`].
///
/// Note that timers are not persisted across canister upgrades.
pub fn set_timer(delay: Duration, future: impl Future<Output = ()> + 'static) -> TimerId {
    let delay_ns = u64::try_from(delay.as_nanos()).expect(
        "delay out of bounds (must be within `u64::MAX - ic_cdk::api::time()` nanoseconds)",
    );
    let scheduled_time = ic_cdk::api::time().checked_add(delay_ns).expect(
        "delay out of bounds (must be within `u64::MAX - ic_cdk::api::time()` nanoseconds)",
    );
    let key = TASKS.with(|tasks| tasks.borrow_mut().insert(Task::Once(Box::pin(future))));
    TIMERS.with(|timers| {
        timers.borrow_mut().push(Timer {
            task: key,
            time: scheduled_time,
        });
    });
    update_ic0_timer();
    key
}

/// Sets `func` to be executed every `interval`. Panics if `interval` + [`time()`][ic_cdk::api::time] is more than [`u64::MAX`] nanoseconds.
///
/// To cancel the interval timer, pass the returned `TimerId` to [`clear_timer`].
///
/// Note that timers are not persisted across canister upgrades.
pub fn set_timer_interval(interval: Duration, func: impl AsyncFnMut() + 'static) -> TimerId {
    let interval_ns = u64::try_from(interval.as_nanos()).expect(
        "delay out of bounds (must be within `u64::MAX - ic_cdk::api::time()` nanoseconds)",
    );
    let scheduled_time = ic_cdk::api::time().checked_add(interval_ns).expect(
        "delay out of bounds (must be within `u64::MAX - ic_cdk::api::time()` nanoseconds)",
    );
    let key = TASKS.with(|tasks| {
        tasks.borrow_mut().insert(Task::Repeated {
            func: Box::new(func),
            interval,
        })
    });
    TIMERS.with(|timers| {
        timers.borrow_mut().push(Timer {
            task: key,
            time: scheduled_time,
        });
    });
    update_ic0_timer();
    key
}

/// Cancels an existing timer. Does nothing if the timer has already been canceled.
pub fn clear_timer(id: TimerId) {
    TASKS.with(|tasks| tasks.borrow_mut().remove(id));
}

/// Calls `ic0.global_timer_set` with the soonest timer in [`TIMERS`]. This is needed after inserting a timer, and after executing one.
fn update_ic0_timer() {
    TIMERS.with(|timers| {
        let timers = timers.borrow();
        let soonest_timer = timers.peek().map(|timer| timer.time);
        let should_change = match (soonest_timer, MOST_RECENT.with(|recent| recent.get())) {
            (Some(timer), Some(recent)) => timer < recent,
            (Some(_), None) => true,
            _ => false,
        };
        if should_change {
            ic0::global_timer_set(soonest_timer.unwrap());
            MOST_RECENT.with(|recent| recent.set(soonest_timer));
        }
    });
}

#[cfg_attr(
    target_family = "wasm",
    unsafe(export_name = "canister_update <ic-cdk internal> timer_executor")
)]
#[cfg_attr(
    not(target_family = "wasm"),
    unsafe(export_name = "canister_update_ic_cdk_internal.timer_executor")
)]
extern "C" fn timer_executor() {
    if ic_cdk::api::msg_caller() != ic_cdk::api::canister_self() {
        ic_cdk::trap("This function is internal to ic-cdk and should not be called externally.");
    }
    let arg_bytes = ic_cdk::api::msg_arg_data();
    // timer_executor is only called by the canister itself (from global_timer),
    // so we can safely assume that the argument is a valid TimerId (u64).
    // And we don't need decode_one_with_config/DecoderConfig to defense against malicious payload.
    assert!(arg_bytes.len() == 8);
    let task_id = u64::from_be_bytes(arg_bytes.try_into().unwrap());

    let task_id = TimerId(KeyData::from_ffi(task_id));
    // We can't be holding `TASKS` when we call the function, because it may want to schedule more tasks.
    // Instead, we swap the task out in order to call it, and then either swap it back in, or remove it.
    let task = TASKS.with(|tasks| {
        let mut tasks = tasks.borrow_mut();
        tasks.get_mut(task_id).map(mem::take)
    });
    if let Some(task) = task {
        match task {
<<<<<<< HEAD
            Task::Once(func) => {
                ic_cdk::futures::internals::in_executor_context(func);
                TASKS.with(|tasks| tasks.borrow_mut().remove(task_id));
            }
            Task::Repeated { ref mut func, .. } => {
                ic_cdk::futures::internals::in_executor_context(func);
                TASKS.with(|tasks| tasks.borrow_mut().get_mut(task_id).map(|slot| *slot = task));
=======
            Task::Once(fut) => {
                ic_cdk::futures::in_executor_context(|| ic_cdk::futures::spawn(fut));
                TASKS.with(|tasks| tasks.borrow_mut().remove(task_id));
            }
            Task::Repeated { func, interval } => {
                ic_cdk::futures::in_executor_context(move || {
                    ic_cdk::futures::spawn(async move {
                        struct RepeatGuard(Option<Box<dyn RepeatedClosure>>, TimerId, Duration); // option for `take` in `Drop`, always `Some` otherwise
                        impl Drop for RepeatGuard {
                            fn drop(&mut self) {
                                TASKS.with(|tasks| {
                                    tasks.borrow_mut().get_mut(self.1).map(|slot| {
                                        *slot = Task::Repeated {
                                            func: self.0.take().unwrap(),
                                            interval: self.2,
                                        }
                                    })
                                });
                            }
                        }

                        let mut guard = RepeatGuard(Some(func), task_id, interval);
                        guard.0.as_mut().unwrap().call_mut().await;
                    });
                });
>>>>>>> aeea1af7
            }
        }
    }
    ic_cdk::api::msg_reply([]);
}<|MERGE_RESOLUTION|>--- conflicted
+++ resolved
@@ -294,21 +294,12 @@
     });
     if let Some(task) = task {
         match task {
-<<<<<<< HEAD
-            Task::Once(func) => {
-                ic_cdk::futures::internals::in_executor_context(func);
-                TASKS.with(|tasks| tasks.borrow_mut().remove(task_id));
-            }
-            Task::Repeated { ref mut func, .. } => {
-                ic_cdk::futures::internals::in_executor_context(func);
-                TASKS.with(|tasks| tasks.borrow_mut().get_mut(task_id).map(|slot| *slot = task));
-=======
             Task::Once(fut) => {
-                ic_cdk::futures::in_executor_context(|| ic_cdk::futures::spawn(fut));
+                ic_cdk::futures::internals::in_executor_context(|| ic_cdk::futures::spawn(fut));
                 TASKS.with(|tasks| tasks.borrow_mut().remove(task_id));
             }
             Task::Repeated { func, interval } => {
-                ic_cdk::futures::in_executor_context(move || {
+                ic_cdk::futures::internals::in_executor_context(move || {
                     ic_cdk::futures::spawn(async move {
                         struct RepeatGuard(Option<Box<dyn RepeatedClosure>>, TimerId, Duration); // option for `take` in `Drop`, always `Some` otherwise
                         impl Drop for RepeatGuard {
@@ -328,7 +319,6 @@
                         guard.0.as_mut().unwrap().call_mut().await;
                     });
                 });
->>>>>>> aeea1af7
             }
         }
     }
