--- conflicted
+++ resolved
@@ -29,13 +29,8 @@
     time::Duration,
 };
 
-<<<<<<< HEAD
 use ic_principal::Principal;
 use slotmap::{new_key_type, KeyData, SlotMap};
-=======
-use futures::{StreamExt, stream::FuturesUnordered};
-use slotmap::{KeyData, SlotMap, new_key_type};
->>>>>>> 297c972c
 
 // To ensure that tasks are removable seamlessly, there are two separate concepts here: tasks, for the actual function being called,
 // and timers, the scheduled execution of tasks. As this is an implementation detail, this does not affect the exported name TimerId,
@@ -171,7 +166,6 @@
                                 );
                                 ic0::call_on_cleanup(timer_scope_cleanup, env);
                             }
-<<<<<<< HEAD
                             ic0::call_with_best_effort_response(300);
                             ic0::call_data_append(task_id.0.as_ffi().to_be_bytes().as_ref());
                             let errcode = ic0::call_perform();
@@ -186,22 +180,6 @@
                                 );
                                 // If the attempted call failed, we will try to execute the timer again later.
                                 to_reschedule.push(env.timer);
-=======
-                            // reschedule any repeating tasks
-                            Task::Repeated { interval, .. } => {
-                                match now.checked_add(interval.as_nanos() as u64) {
-                                    Some(time) => TIMERS.with(|timers| {
-                                        timers.borrow_mut().push(Timer {
-                                            task: task_id,
-                                            time,
-                                        });
-                                    }),
-                                    None => ic_cdk::println!(
-                                        "Failed to reschedule task (needed {interval}, currently {now}, and this would exceed u64::MAX)",
-                                        interval = interval.as_nanos(),
-                                    ),
-                                }
->>>>>>> 297c972c
                             }
                         }
                         continue;
@@ -447,16 +425,11 @@
                                 });
                             }
                         }
-<<<<<<< HEAD
-                    })
-                }
-=======
 
                         let mut guard = RepeatGuard(Some(func), task_id, interval);
                         guard.0.as_mut().unwrap().call_mut().await;
                     });
-                });
->>>>>>> 297c972c
+                },
             }
         }
         ic0::msg_reply_data_append(&[]);
