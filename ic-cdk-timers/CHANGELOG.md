--- conflicted
+++ resolved
@@ -6,16 +6,12 @@
 
 ## [unreleased]
 
-<<<<<<< HEAD
 ## [1.0.0] - 2025-10-16
-=======
-- Breaking: Interval timer bodies have been changed from `AsyncFnMut()` to `FnMut() -> impl Future`; some code may need to be changed from `async || {` to `|| async {`.
-
-## [1.0.0-beta.1] - 2025-10-09
->>>>>>> 3852db3a
 
 - `ic-cdk-timers` no longer has a dependency on `ic-cdk` and no longer needs to be upgraded when `ic-cdk` is upgraded.
-- Breaking: Timer bodies have been changed from `FnOnce`/`FnMut` to `Future`/`AsyncFnMut`, so `spawn` is no longer required to enter an async context from a timer. For `set_timer`, `|| {}` should be changed to `async {}`, and for `set_timer_interval`, `|| {}` should be changed to `async || {}`.
+- Breaking: Timer body function signatures have been updated which eliminating the need for explicit `spawn` calls within timer callbacks. 
+  - `set_timer`: now takes `impl Future<Output = ()>`. `|| {}` should be changed to `async {}`,
+  - `set_timer_interval`: now takes `FnMut() -> impl Future`. `|| {}` should be changed to `|| async {}`.
   - If you have any immediate `spawn` calls, you can remove them and run the async code directly. (You do not have to.)
 
 ## [0.12.2] - 2025-06-25
