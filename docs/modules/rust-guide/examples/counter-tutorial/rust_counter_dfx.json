{
<<<<<<< HEAD
  "canisters": {
    "rust_counter": {
      "build": "cargo build --target wasm32-unknown-unknown --package  rust_counter --release",
      "candid": "src/rust_counter/counter.did",
      "wasm": "target/wasm32-unknown-unknown/release/rust_counter.wasm",
      "type": "custom"
      }
    },
    "networks": {
      "local": {
        "bind": "127.0.0.1:8000",
        "type": "ephemeral"
      }
    },
    "version": 1
}
  
=======
    "canisters": {
        "rust_counter": {
            "build": "cargo build --target wasm32-unknown-unknown --package  rust_counter --release",
            "candid": "src/rust_counter/counter.did",
            "wasm": "target/wasm32-unknown-unknown/release/rust_counter.wasm",
            "type": "custom"
        }
    },
    "networks": {
        "local": {
            "bind": "127.0.0.1:8000",
            "type": "ephemeral"
        }
    },
    "version": 1
}
>>>>>>> e14c6fc7
<|MERGE_RESOLUTION|>--- conflicted
+++ resolved
@@ -1,5 +1,4 @@
 {
-<<<<<<< HEAD
   "canisters": {
     "rust_counter": {
       "build": "cargo build --target wasm32-unknown-unknown --package  rust_counter --release",
@@ -15,23 +14,4 @@
       }
     },
     "version": 1
-}
-  
-=======
-    "canisters": {
-        "rust_counter": {
-            "build": "cargo build --target wasm32-unknown-unknown --package  rust_counter --release",
-            "candid": "src/rust_counter/counter.did",
-            "wasm": "target/wasm32-unknown-unknown/release/rust_counter.wasm",
-            "type": "custom"
-        }
-    },
-    "networks": {
-        "local": {
-            "bind": "127.0.0.1:8000",
-            "type": "ephemeral"
-        }
-    },
-    "version": 1
-}
->>>>>>> e14c6fc7
+}