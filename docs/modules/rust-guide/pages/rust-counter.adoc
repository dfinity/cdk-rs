--- conflicted
+++ resolved
@@ -114,20 +114,12 @@
 +
 [source,json]
 ----
-<<<<<<< HEAD
-"build": "cargo build --target wasm32-unknown-unknown --package  rust_counter --release",
-"candid": "src/rust_counter/src/counter.did",
-"wasm": "target/wasm32-unknown-unknown/release/rust_counter.wasm",
-"type": "custom"
-}
-=======
   "rust_counter": {
     "build": "cargo build --target wasm32-unknown-unknown --package  rust_counter --release",
     "candid": "src/rust_counter/counter.did",
     "wasm": "target/wasm32-unknown-unknown/release/rust_counter.wasm",
     "type": "custom"
     }
->>>>>>> cee349b0
 ----
 . Remove all of the `+rust_counter_assets+` configuration settings from the file.
 +
