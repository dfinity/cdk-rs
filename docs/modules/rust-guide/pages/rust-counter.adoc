--- conflicted
+++ resolved
@@ -94,109 +94,7 @@
 To complete this tutorial, you'll need to complete the following steps:
 
 * <<Replace the default dapp>>
-<<<<<<< HEAD
-
-=== Edit the default canister settings
-
-One of the template files included in your project directory is a default `+dfx.json+` configuration file.
-This file contains settings required to build a project for the {IC} much like the `+Cargo.toml+` file provides build and package management configuration details for Rust programs.
-You need to modify the default settings in the `+dfx.json+` configuration file to build Rust dapps that run on the {IC} as canister smart contracts.
-
-To modify the `+dfx.json+` configuration file:
-
-. Check that you are still in the root directory for your project, if needed.
-. Open the `+dfx.json+` configuration file in a text editor.
-. Replace the `+canisters.rust_counter+` settings with settings for building a canister using the `+cargo build+` command.
-+
-For example, under the `+rust_counter+` key, replace the `+main+` and `+type+` settings with settings like these:
-+
-[source,json]
-----
-  "rust_counter": {
-    "build": "cargo build --target wasm32-unknown-unknown --package  rust_counter --release",
-    "candid": "src/rust_counter/src/counter.did",
-    "wasm": "target/wasm32-unknown-unknown/release/rust_counter.wasm",
-    "type": "custom"
-    }
-----
-. Remove all of the `+rust_counter_assets+` configuration settings from the file.
-+
-The sample dapp for this tutorial doesn't use any front-end assets, so you can remove those settings from the configuration file.
-. Remove the `+defaults+` and `+dfx+` version settings because this tutorial doesn't use these settings.
-+
-For example, the configuration file looks like this after you modify the settings:
-+
-....
-include::example$counter-tutorial/rust_counter_dfx.json[]
-....
-. Save your change and close the `+dfx.json+` file to continue.
-
-=== Add a Cargo.toml file to the project
-
-Because we are creating this new Rust project for the {IC} using the {sdk-short-name}, you need to manually create some Rust-specific files in specific locations within the project directory.
-Let's start by creating the `+Cargo.toml+` configuration file that describes the packages in our project.
-
-To add a `+Cargo.toml+` configuration file for the project:
-
-. Check that you are still in the root directory for your project, if needed.
-. Create a new file in the current directory named `+Cargo.toml+`.
-. Open the `+Cargo.toml+` in a text editor.
-. Use the `+[workspace]+` key to specify the source file directory for your dapp.
-+
-For example:
-+
-[source,toml]
-----
-[workspace]
-members = [
-    "src/rust_counter",
-]
-----
-. Save your changes and close the file to continue.
-
-=== Add Rust files to the source directory
-
-Creating a new project creates a default `+src/rust_counter+` directory with a template `+main.mo+`. We'll replace this default dapp with a Rust library `+lib.rs+` package and `+Cargo.toml+` files.
-
-To prepare the source directory with Rust files:
-
-. Check that you are in the root directory for your project, if needed.
-. Create a new cargo package using a library template by running the following command:
-+
-[source, bash]
-----
-cargo init --lib src/rust_counter
-----
-+
-This command creates a `+src/rust_counter/src+` directory with a library (`+lib.rs+`) package and a `+Cargo.toml+` file in the `+src/rust_counter+` directory.
-. Open the `+src/rust_counter/Cargo.toml+` file in a text editor.
-+
-You use this file to configure the details used to build the Rust package.
-+
-At a minimum, you need to configure the following sections with basic information about the package name, the crate type, and the version of the {cdk-short-name} libraries to use.
-+
---
-* `+[package]+`
-* `+[lib]+`
-* `+[dependencies]+`
---
-. Delete the existing `+[dependencies]+` section and replace it with the following:
-+
-[source,toml]
-----
-[lib]
-crate-type = ["cdylib"]
-
-[dependencies]
-ic-cdk = "0.4"
-ic-cdk-macros = "0.4"
-----
-+
-NOTE: When you deploy the app later in the tutorial, you might get an error message that the dependency version is wrong. If there is a newer version of the {cdk-short-name}, update the dependencies in the `+src/rust_counter/Cargo.toml+` file to match the latest version.
-. Save your changes and close the file to continue.
-=======
 * <<Update interface description file>>
->>>>>>> 456b34dc
 
 === Replace the default dapp
 
