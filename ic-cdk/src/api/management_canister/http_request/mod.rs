//! Canister HTTP request.

use crate::api::call::{CallResult, call_with_payment128};
use candid::Principal;
#[cfg(feature = "transform-closure")]
use slotmap::{DefaultKey, Key, KeyData, SlotMap};
#[cfg(feature = "transform-closure")]
use std::cell::RefCell;

mod types;
pub use types::*;

/// Make an HTTP request to a given URL and return the HTTP response, possibly after a transformation.
///
/// See [IC method `http_request`](https://internetcomputer.org/docs/current/references/ic-interface-spec/#ic-http_request).
///
/// This call requires cycles payment. The required cycles is a function of the request size and `max_response_bytes`.
/// Check [Gas and cycles cost](https://internetcomputer.org/docs/current/developer-docs/gas-cost) for more details.
pub async fn http_request(
    arg: CanisterHttpRequestArgument,
    cycles: u128,
) -> CallResult<(HttpResponse,)> {
    call_with_payment128(
        Principal::management_canister(),
        "http_request",
        (arg,),
        cycles,
    )
    .await
}

#[cfg(feature = "transform-closure")]
thread_local! {
    #[allow(clippy::type_complexity)]
    static TRANSFORMS_LEGACY: RefCell<SlotMap<DefaultKey, Box<dyn FnOnce(HttpResponse) -> HttpResponse>>> = RefCell::default();
}

#[cfg(feature = "transform-closure")]
<<<<<<< HEAD
#[cfg_attr(
    target_family = "wasm",
    export_name = "canister_query <ic-cdk internal> http_transform_legacy"
)]
#[cfg_attr(
    not(target_family = "wasm"),
    export_name = "canister_query_ic_cdk_internal.http_transform_legacy"
)]
=======
#[unsafe(export_name = "canister_query <ic-cdk internal> http_transform_legacy")]
>>>>>>> aeea1af7
extern "C" fn http_transform() {
    ic_cdk_executor::in_tracking_query_executor_context(|| {
        use crate::api::{
            call::{ArgDecoderConfig, arg_data, reply},
            caller,
        };
        if caller() != Principal::management_canister() {
            crate::trap("This function is internal to ic-cdk and should not be called externally.");
        }
        let (args,): (TransformArgs,) = arg_data(ArgDecoderConfig::default());
        let int = u64::from_be_bytes(args.context[..].try_into().unwrap());
        let key = DefaultKey::from(KeyData::from_ffi(int));
        let func = TRANSFORMS_LEGACY.with(|transforms| transforms.borrow_mut().remove(key));
        let Some(func) = func else {
            crate::trap(format!("Missing transform function for request {int}"));
        };
        let transformed = func(args.response);
        reply((transformed,));
    });
}

/// Make an HTTP request to a given URL and return the HTTP response, after a transformation.
///
/// Do not set the `transform` field of `arg`. To use a Candid function, call [`http_request`] instead.
///
/// See [IC method `http_request`](https://internetcomputer.org/docs/current/references/ic-interface-spec/#ic-http_request).
///
/// This call requires cycles payment. The required cycles is a function of the request size and `max_response_bytes`.
/// Check [Gas and cycles cost](https://internetcomputer.org/docs/current/developer-docs/gas-cost) for more details.
#[cfg(feature = "transform-closure")]
#[cfg_attr(docsrs, doc(cfg(feature = "transform-closure")))]
pub async fn http_request_with_closure(
    arg: CanisterHttpRequestArgument,
    cycles: u128,
    transform_func: impl FnOnce(HttpResponse) -> HttpResponse + 'static,
) -> CallResult<(HttpResponse,)> {
    assert!(
        arg.transform.is_none(),
        "`CanisterHttpRequestArgument`'s `transform` field must be `None` when using a closure"
    );
    let transform_func = Box::new(transform_func) as _;
    let key = TRANSFORMS_LEGACY.with(|transforms| transforms.borrow_mut().insert(transform_func));
    struct DropGuard(DefaultKey);
    impl Drop for DropGuard {
        fn drop(&mut self) {
            TRANSFORMS_LEGACY.with(|transforms| transforms.borrow_mut().remove(self.0));
        }
    }
    let key = DropGuard(key);
    let context = key.0.data().as_ffi().to_be_bytes().to_vec();
    let arg = CanisterHttpRequestArgument {
        transform: Some(TransformContext {
            function: TransformFunc(candid::Func {
                method: "<ic-cdk internal> http_transform_legacy".into(),
                principal: crate::id(),
            }),
            context,
        }),
        ..arg
    };
    http_request(arg, cycles).await
}<|MERGE_RESOLUTION|>--- conflicted
+++ resolved
@@ -36,18 +36,14 @@
 }
 
 #[cfg(feature = "transform-closure")]
-<<<<<<< HEAD
 #[cfg_attr(
     target_family = "wasm",
-    export_name = "canister_query <ic-cdk internal> http_transform_legacy"
+    unsafe(export_name = "canister_query <ic-cdk internal> http_transform_legacy")
 )]
 #[cfg_attr(
     not(target_family = "wasm"),
-    export_name = "canister_query_ic_cdk_internal.http_transform_legacy"
+    unsafe(export_name = "canister_query_ic_cdk_internal.http_transform_legacy")
 )]
-=======
-#[unsafe(export_name = "canister_query <ic-cdk internal> http_transform_legacy")]
->>>>>>> aeea1af7
 extern "C" fn http_transform() {
     ic_cdk_executor::in_tracking_query_executor_context(|| {
         use crate::api::{
