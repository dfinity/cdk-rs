//! Functions and types for calling [the IC management canister][1].
//!
//! This module is a direct translation from its Candid interface description.
//!
//! The functions and types defined in this module serves these purposes:
//! * Make it easy to construct correct request data.
//! * Handle the response ergonomically.
//! * For those calls require cycles payments, the cycles amount is an explicit argument.
//!
//! [1]: https://internetcomputer.org/docs/current/references/ic-interface-spec/#ic-management-canister

use crate::api::canister_version;
use crate::call::{Call, CallResult};
use candid::{CandidType, Nat, Principal};
use serde::{Deserialize, Serialize};

// Re-export types from `ic_management_canister_types` crate.
pub use ic_management_canister_types::{
    Bip341, CanisterId, CanisterInfoArgs, CanisterInfoResult, CanisterInstallMode,
    CanisterSettings, CanisterStatusArgs, CanisterStatusResult, CanisterStatusType, Change,
    ChangeDetails, ChangeOrigin, ChunkHash, ClearChunkStoreArgs, CodeDeploymentMode,
    CodeDeploymentRecord, ControllersChangeRecord, CreateCanisterResult, CreationRecord,
    DefiniteCanisterSettings, DeleteCanisterArgs, DeleteCanisterSnapshotArgs, DepositCyclesArgs,
    EcdsaCurve, EcdsaKeyId, EcdsaPublicKeyArgs, EcdsaPublicKeyResult, FromCanisterRecord,
    FromUserRecord, HttpHeader, HttpMethod, HttpRequestArgs, HttpRequestResult,
    ListCanisterSnapshotsArgs, ListCanisterSnapshotsResult, LoadSnapshotRecord, LogVisibility,
    NodeMetrics, NodeMetricsHistoryArgs, NodeMetricsHistoryRecord, NodeMetricsHistoryResult,
    ProvisionalCreateCanisterWithCyclesResult, ProvisionalTopUpCanisterArgs, QueryStats,
    RawRandResult, SchnorrAlgorithm, SchnorrAux, SchnorrKeyId, SchnorrPublicKeyArgs,
    SchnorrPublicKeyResult, SignWithEcdsaArgs, SignWithEcdsaResult, SignWithSchnorrArgs,
    SignWithSchnorrResult, Snapshot, SnapshotId, StartCanisterArgs, StopCanisterArgs,
    StoredChunksArgs, StoredChunksResult, SubnetInfoArgs, SubnetInfoResult,
    TakeCanisterSnapshotArgs, TakeCanisterSnapshotResult, TransformArgs, TransformContext,
    TransformFunc, UpgradeFlags, UploadChunkArgs, UploadChunkResult, WasmMemoryPersistence,
    WasmModule,
};
// Following Args types contain `sender_canister_version` field which is set automatically in the corresponding functions.
// We provide reduced versions of these types to avoid duplication of the field.
use ic_management_canister_types::{
    CreateCanisterArgs as CreateCanisterArgsComplete,
    InstallChunkedCodeArgs as InstallChunkedCodeArgsComplete,
    InstallCodeArgs as InstallCodeArgsComplete,
    LoadCanisterSnapshotArgs as LoadCanisterSnapshotArgsComplete,
    ProvisionalCreateCanisterWithCyclesArgs as ProvisionalCreateCanisterWithCyclesArgsComplete,
    UninstallCodeArgs as UninstallCodeArgsComplete,
    UpdateSettingsArgs as UpdateSettingsArgsComplete,
};

/// Registers a new canister and get its canister id.
///
/// See [IC method `create_canister`](https://internetcomputer.org/docs/current/references/ic-interface-spec/#ic-create_canister).
///
/// This call requires cycles payment. The required cycles varies according to the subnet size (number of nodes).
/// Check [Gas and cycles cost](https://internetcomputer.org/docs/current/developer-docs/gas-cost) for more details.
pub async fn create_canister(
    arg: &CreateCanisterArgs,
    cycles: u128,
) -> CallResult<CreateCanisterResult> {
    let complete_arg = CreateCanisterArgsComplete {
        settings: arg.settings.clone(),
        sender_canister_version: Some(canister_version()),
    };
    Ok(
        Call::unbounded_wait(Principal::management_canister(), "create_canister")
            .with_arg(&complete_arg)
            .with_cycles(cycles)
            .await?
            .candid()?,
    )
}

/// Argument type of [`create_canister`].
///
/// # Note
///
/// This type is a reduced version of [`ic_management_canister_types::CreateCanisterArgs`].
///
/// The `sender_canister_version` field is removed as it is set automatically in [`create_canister`].
#[derive(
    CandidType, Serialize, Deserialize, Debug, PartialEq, Eq, PartialOrd, Ord, Hash, Clone, Default,
)]
pub struct CreateCanisterArgs {
    /// See [`CanisterSettings`].
    pub settings: Option<CanisterSettings>,
}

/// Updates the settings of a canister.
///
/// See [IC method `update_settings`](https://internetcomputer.org/docs/current/references/ic-interface-spec/#ic-update_settings).
pub async fn update_settings(arg: &UpdateSettingsArgs) -> CallResult<()> {
    let complete_arg = UpdateSettingsArgsComplete {
        canister_id: arg.canister_id,
        settings: arg.settings.clone(),
        sender_canister_version: Some(canister_version()),
    };
    Ok(
        Call::bounded_wait(Principal::management_canister(), "update_settings")
            .with_arg(&complete_arg)
            .await?
            .candid()?,
    )
}

/// Argument type of [`update_settings`]
///
/// # Note
///
/// This type is a reduced version of [`ic_management_canister_types::UpdateSettingsArgs`].
///
/// The `sender_canister_version` field is removed as it is set automatically in [`update_settings`].
#[derive(
    CandidType, Serialize, Deserialize, Debug, PartialEq, Eq, PartialOrd, Ord, Hash, Clone,
)]
pub struct UpdateSettingsArgs {
    /// Canister ID.
    pub canister_id: CanisterId,
    /// See [CanisterSettings].
    pub settings: CanisterSettings,
}

/// Uploads a chunk to the chunk store of a canister.
///
/// See [IC method `upload_chunk`](https://internetcomputer.org/docs/current/references/ic-interface-spec/#ic-upload_chunk).
pub async fn upload_chunk(arg: &UploadChunkArgs) -> CallResult<UploadChunkResult> {
    Ok(
        Call::bounded_wait(Principal::management_canister(), "upload_chunk")
            .with_arg(arg)
            .await?
            .candid()?,
    )
}

/// Clears the chunk store of a canister.
///
/// See [IC method `clear_chunk_store`](https://internetcomputer.org/docs/current/references/ic-interface-spec/#ic-clear_chunk_store).
pub async fn clear_chunk_store(arg: &ClearChunkStoreArgs) -> CallResult<()> {
    Ok(
        Call::bounded_wait(Principal::management_canister(), "clear_chunk_store")
            .with_arg(arg)
            .await?
            .candid()?,
    )
}

/// Gets the hashes of all chunks stored in the chunk store of a canister.
///
/// See [IC method `stored_chunks`](https://internetcomputer.org/docs/current/references/ic-interface-spec/#ic-stored_chunks).
pub async fn stored_chunks(arg: &StoredChunksArgs) -> CallResult<StoredChunksResult> {
    Ok(
        Call::bounded_wait(Principal::management_canister(), "stored_chunks")
            .with_arg(arg)
            .await?
            .candid()?,
    )
}

/// Installs code into a canister.
///
/// See [IC method `install_code`](https://internetcomputer.org/docs/current/references/ic-interface-spec/#ic-install_code).
pub async fn install_code(arg: &InstallCodeArgs) -> CallResult<()> {
    let complete_arg = InstallCodeArgsComplete {
        mode: arg.mode,
        canister_id: arg.canister_id,
        wasm_module: arg.wasm_module.clone(),
        arg: arg.arg.clone(),
        sender_canister_version: Some(canister_version()),
    };
    Ok(
        Call::bounded_wait(Principal::management_canister(), "install_code")
            .with_arg(&complete_arg)
            .await?
            .candid()?,
    )
}

/// Argument type of [`install_code`].
///
/// # Note
///
/// This type is a reduced version of [`ic_management_canister_types::InstallCodeArgs`].
///
/// The `sender_canister_version` field is removed as it is set automatically in [`install_code`].
#[derive(
    CandidType, Serialize, Deserialize, Debug, PartialEq, Eq, PartialOrd, Ord, Hash, Clone,
)]
pub struct InstallCodeArgs {
    /// See [CanisterInstallMode].
    pub mode: CanisterInstallMode,
    /// Canister ID.
    pub canister_id: CanisterId,
    /// Code to be installed.
    pub wasm_module: WasmModule,
    /// The argument to be passed to `canister_init` or `canister_post_upgrade`.
    #[serde(with = "serde_bytes")]
    pub arg: Vec<u8>,
}

/// Installs code into a canister where the code has previously been uploaded in chunks.
///
/// See [IC method `install_chunked_code`](https://internetcomputer.org/docs/current/references/ic-interface-spec/#ic-install_chunked_code).
pub async fn install_chunked_code(arg: &InstallChunkedCodeArgs) -> CallResult<()> {
    let complete_arg = InstallChunkedCodeArgsComplete {
        mode: arg.mode,
        target_canister: arg.target_canister,
        store_canister: arg.store_canister,
        chunk_hashes_list: arg.chunk_hashes_list.clone(),
        wasm_module_hash: arg.wasm_module_hash.clone(),
        arg: arg.arg.clone(),
        sender_canister_version: Some(canister_version()),
    };
    Ok(
        Call::bounded_wait(Principal::management_canister(), "install_chunked_code")
            .with_arg(&complete_arg)
            .await?
            .candid()?,
    )
}

/// Argument type of [`install_chunked_code`].
///
/// # Note
///
/// This type is a reduced version of [`ic_management_canister_types::InstallChunkedCodeArgs`].
///
/// The `sender_canister_version` field is removed as it is set automatically in [`install_chunked_code`].
#[derive(
    CandidType, Serialize, Deserialize, Debug, PartialEq, Eq, PartialOrd, Ord, Hash, Clone,
)]
pub struct InstallChunkedCodeArgs {
    /// See [`CanisterInstallMode`].
    pub mode: CanisterInstallMode,
    /// Principal of the canister being installed.
    pub target_canister: CanisterId,
    /// The canister in whose chunk storage the chunks are stored (defaults to target_canister if not specified).
    pub store_canister: Option<CanisterId>,
    /// The list of chunks that make up the canister wasm.
    pub chunk_hashes_list: Vec<ChunkHash>,
    /// The sha256 hash of the wasm.
    #[serde(with = "serde_bytes")]
    pub wasm_module_hash: Vec<u8>,
    /// The argument to be passed to `canister_init` or `canister_post_upgrade`.
    #[serde(with = "serde_bytes")]
    pub arg: Vec<u8>,
}

/// Removes a canister's code and state, making the canister empty again.
///
/// See [IC method `uninstall_code`](https://internetcomputer.org/docs/current/references/ic-interface-spec/#ic-uninstall_code).
pub async fn uninstall_code(arg: &UninstallCodeArgs) -> CallResult<()> {
    let complete_arg = UninstallCodeArgsComplete {
        canister_id: arg.canister_id,
        sender_canister_version: Some(canister_version()),
    };
    Ok(
        Call::bounded_wait(Principal::management_canister(), "uninstall_code")
            .with_arg(&complete_arg)
            .await?
            .candid()?,
    )
}

/// Argument type of [`uninstall_code`].
///
/// # Note
///
/// This type is a reduced version of [`ic_management_canister_types::UninstallCodeArgs`].
///
/// The `sender_canister_version` field is removed as it is set automatically in [`uninstall_code`].
#[derive(
    CandidType, Serialize, Deserialize, Debug, PartialEq, Eq, PartialOrd, Ord, Hash, Clone,
)]
pub struct UninstallCodeArgs {
    /// Canister ID.
    pub canister_id: CanisterId,
}

/// Starts a canister if the canister status was `stopped` or `stopping`.
///
/// See [IC method `start_canister`](https://internetcomputer.org/docs/current/references/ic-interface-spec/#ic-start_canister).
pub async fn start_canister(arg: &StartCanisterArgs) -> CallResult<()> {
    Ok(
        Call::bounded_wait(Principal::management_canister(), "start_canister")
            .with_arg(arg)
            .await?
            .candid()?,
    )
}

/// Stops a canister.
///
/// See [IC method `stop_canister`](https://internetcomputer.org/docs/current/references/ic-interface-spec/#ic-stop_canister).
pub async fn stop_canister(arg: &StopCanisterArgs) -> CallResult<()> {
    Ok(
        Call::bounded_wait(Principal::management_canister(), "stop_canister")
            .with_arg(arg)
            .await?
            .candid()?,
    )
}

/// Gets status information about the canister.
///
/// See [IC method `canister_status`](https://internetcomputer.org/docs/current/references/ic-interface-spec/#ic-canister_status).
pub async fn canister_status(arg: &CanisterStatusArgs) -> CallResult<CanisterStatusResult> {
    Ok(
        Call::bounded_wait(Principal::management_canister(), "canister_status")
            .with_arg(arg)
            .await?
            .candid()?,
    )
}

/// Gets public information about the canister.
///
/// See [IC method `canister_info`](https://internetcomputer.org/docs/current/references/ic-interface-spec/#ic-canister_info).
pub async fn canister_info(arg: &CanisterInfoArgs) -> CallResult<CanisterInfoResult> {
    Ok(
        Call::bounded_wait(Principal::management_canister(), "canister_info")
            .with_arg(arg)
            .await?
            .candid()?,
    )
}

/// Deletes a canister.
///
/// See [IC method `delete_canister`](https://internetcomputer.org/docs/current/references/ic-interface-spec/#ic-delete_canister).
pub async fn delete_canister(arg: &DeleteCanisterArgs) -> CallResult<()> {
    Ok(
        Call::bounded_wait(Principal::management_canister(), "delete_canister")
            .with_arg(arg)
            .await?
            .candid()?,
    )
}

/// Deposits cycles to a canister.
///
/// See [IC method `deposit_cycles`](https://internetcomputer.org/docs/current/references/ic-interface-spec/#ic-deposit_cycles).
pub async fn deposit_cycles(arg: &DepositCyclesArgs, cycles: u128) -> CallResult<()> {
    Ok(
        Call::unbounded_wait(Principal::management_canister(), "deposit_cycles")
            .with_arg(arg)
            .with_cycles(cycles)
            .await?
            .candid()?,
    )
}

// Gets 32 pseudo-random bytes.
///
/// See [IC method `raw_rand`](https://internetcomputer.org/docs/current/references/ic-interface-spec/#ic-raw_rand).
<<<<<<< HEAD
pub async fn raw_rand() -> CallResult<Vec<u8>> {
    Ok(
        Call::bounded_wait(Principal::management_canister(), "raw_rand")
            .await?
            .candid()?,
    )
=======
pub async fn raw_rand() -> CallResult<RawRandResult> {
    Call::new(Principal::management_canister(), "raw_rand")
        .call()
        .await
>>>>>>> d31d821e
}

/// Makes an HTTP request to a given URL and return the HTTP response, possibly after a transformation.
///
/// See [IC method `http_request`](https://internetcomputer.org/docs/current/references/ic-interface-spec/#ic-http_request).
///
/// This call requires cycles payment. The required cycles is a function of the request size and max_response_bytes.
/// Check [HTTPS outcalls cycles cost](https://internetcomputer.org/docs/current/developer-docs/gas-cost#https-outcalls) for more details.
pub async fn http_request(arg: &HttpRequestArgs, cycles: u128) -> CallResult<HttpRequestResult> {
    Ok(
        Call::unbounded_wait(Principal::management_canister(), "http_request")
            .with_arg(arg)
            .with_cycles(cycles)
            .await?
            .candid()?,
    )
}

/// Constructs a [`TransformContext`] from a query method name and context.
/// The principal is assumed to be the ID of current canister.
pub fn transform_context_from_query(
    candid_function_name: String,
    context: Vec<u8>,
) -> TransformContext {
    TransformContext {
        context,
        function: TransformFunc(candid::Func {
            method: candid_function_name,
            principal: crate::api::canister_self(),
        }),
    }
}

#[cfg(feature = "transform-closure")]
mod transform_closure {
    use super::{
        http_request, transform_context_from_query, CallResult, HttpRequestArgs, HttpRequestResult,
        Principal, TransformArgs,
    };
    use candid::{decode_one, encode_one};
    use slotmap::{DefaultKey, Key, KeyData, SlotMap};
    use std::cell::RefCell;

    thread_local! {
        #[allow(clippy::type_complexity)]
        static TRANSFORMS: RefCell<SlotMap<DefaultKey, Box<dyn FnOnce(HttpRequestResult) -> HttpRequestResult>>> = RefCell::default();
    }

    #[export_name = "canister_query <ic-cdk internal> http_transform"]
    extern "C" fn http_transform() {
        use crate::api::{msg_arg_data, msg_caller, msg_reply};
        if msg_caller() != Principal::management_canister() {
            crate::trap("This function is internal to ic-cdk and should not be called externally.");
        }
        crate::setup();
        let arg_bytes = msg_arg_data();
        let transform_args: TransformArgs = decode_one(&arg_bytes).unwrap();
        let int = u64::from_be_bytes(transform_args.context[..].try_into().unwrap());
        let key = DefaultKey::from(KeyData::from_ffi(int));
        let func = TRANSFORMS.with(|transforms| transforms.borrow_mut().remove(key));
        let Some(func) = func else {
            crate::trap(format!("Missing transform function for request {int}"));
        };
        let transformed = func(transform_args.response);
        let encoded = encode_one(transformed).unwrap();
        msg_reply(encoded);
    }

    /// Make an HTTP request to a given URL and return the HTTP response, after a transformation.
    ///
    /// Do not set the `transform` field of `arg`. To use a Candid function, call [`http_request`] instead.
    ///
    /// See [IC method `http_request`](https://internetcomputer.org/docs/current/references/ic-interface-spec/#ic-http_request).
    ///
    /// This call requires cycles payment. The required cycles is a function of the request size and max_response_bytes.
    /// Check [Gas and cycles cost](https://internetcomputer.org/docs/current/developer-docs/gas-cost) for more details.
    #[cfg_attr(docsrs, doc(cfg(feature = "transform-closure")))]
    pub async fn http_request_with_closure(
        arg: &HttpRequestArgs,
        cycles: u128,
        transform_func: impl FnOnce(HttpRequestResult) -> HttpRequestResult + 'static,
    ) -> CallResult<HttpRequestResult> {
        assert!(
            arg.transform.is_none(),
            "The `transform` field in `HttpRequestArgs` must be `None` when using a closure"
        );
        let transform_func = Box::new(transform_func) as _;
        let key = TRANSFORMS.with(|transforms| transforms.borrow_mut().insert(transform_func));
        struct DropGuard(DefaultKey);
        impl Drop for DropGuard {
            fn drop(&mut self) {
                TRANSFORMS.with(|transforms| transforms.borrow_mut().remove(self.0));
            }
        }
        let key = DropGuard(key);
        let context = key.0.data().as_ffi().to_be_bytes().to_vec();
        let arg = HttpRequestArgs {
            transform: Some(transform_context_from_query(
                "<ic-cdk internal> http_transform".to_string(),
                context,
            )),
            ..arg.clone()
        };
        http_request(&arg, cycles).await
    }
}

#[cfg(feature = "transform-closure")]
pub use transform_closure::http_request_with_closure;

/// Gets a SEC1 encoded ECDSA public key for the given canister using the given derivation path.
///
/// See [IC method `ecdsa_public_key`](https://internetcomputer.org/docs/current/references/ic-interface-spec/#ic-ecdsa_public_key).
pub async fn ecdsa_public_key(arg: &EcdsaPublicKeyArgs) -> CallResult<EcdsaPublicKeyResult> {
    Ok(
        Call::bounded_wait(Principal::management_canister(), "ecdsa_public_key")
            .with_arg(arg)
            .await?
            .candid()?,
    )
}

/// Gets a new ECDSA signature of the given message_hash that can be separately verified against a derived ECDSA public key.
///
/// See [IC method `sign_with_ecdsa`](https://internetcomputer.org/docs/current/references/ic-interface-spec/#ic-sign_with_ecdsa).
///
/// This call requires cycles payment.
/// This method handles the cycles cost under the hood.
/// Check [Threshold signatures](https://internetcomputer.org/docs/current/references/t-sigs-how-it-works) for more details.
pub async fn sign_with_ecdsa(arg: &SignWithEcdsaArgs) -> CallResult<SignWithEcdsaResult> {
    Ok(
        Call::unbounded_wait(Principal::management_canister(), "sign_with_ecdsa")
            .with_arg(arg)
            .with_cycles(SIGN_WITH_ECDSA_FEE)
            .await?
            .candid()?,
    )
}

/// https://internetcomputer.org/docs/current/references/t-sigs-how-it-works#fees-for-the-t-ecdsa-production-key
const SIGN_WITH_ECDSA_FEE: u128 = 26_153_846_153;

/// Gets a SEC1 encoded Schnorr public key for the given canister using the given derivation path.
///
/// See [IC method `schnorr_public_key`](https://internetcomputer.org/docs/current/references/ic-interface-spec/#ic-schnorr_public_key).
pub async fn schnorr_public_key(arg: &SchnorrPublicKeyArgs) -> CallResult<SchnorrPublicKeyResult> {
    Ok(
        Call::bounded_wait(Principal::management_canister(), "schnorr_public_key")
            .with_arg(arg)
            .await?
            .candid()?,
    )
}

/// Gets a new Schnorr signature of the given message that can be separately verified against a derived Schnorr public key.
///
/// See [IC method `sign_with_schnorr`](https://internetcomputer.org/docs/current/references/ic-interface-spec/#ic-sign_with_schnorr).
///
/// This call requires cycles payment.
/// This method handles the cycles cost under the hood.
/// Check [Threshold signatures](https://internetcomputer.org/docs/current/references/t-sigs-how-it-works) for more details.
pub async fn sign_with_schnorr(arg: &SignWithSchnorrArgs) -> CallResult<SignWithSchnorrResult> {
    Ok(
        Call::unbounded_wait(Principal::management_canister(), "sign_with_schnorr")
            .with_arg(arg)
            .with_cycles(SIGN_WITH_SCHNORR_FEE)
            .await?
            .candid()?,
    )
}

/// https://internetcomputer.org/docs/current/references/t-sigs-how-it-works/#fees-for-the-t-schnorr-production-key
const SIGN_WITH_SCHNORR_FEE: u128 = 26_153_846_153;

/// Gets a time series of subnet's node metrics.
///
/// See [IC method `node_metrics_history`](https://internetcomputer.org/docs/current/references/ic-interface-spec/#ic-node_metrics_history).
// ! The actual url ends with `ic-node-metrics-history` instead of `ic-node_metrics_history`.
// ! It will likely be changed to be consistent with the other methods soon.
pub async fn node_metrics_history(
    arg: &NodeMetricsHistoryArgs,
) -> CallResult<NodeMetricsHistoryResult> {
    Ok(
        Call::bounded_wait(Principal::management_canister(), "node_metrics_history")
            .with_arg(arg)
            .await?
            .candid()?,
    )
}

/// Gets the metadata about a subnet.
///
/// See [IC method `subnet_info`](https://internetcomputer.org/docs/current/references/ic-interface-spec/#ic-subnet_info).
// ! The actual url ends with `ic-subnet-info` instead of `ic-subnet_info`.
// ! It will likely be changed to be consistent with the other methods soon.
pub async fn subnet_info(arg: &SubnetInfoArgs) -> CallResult<SubnetInfoResult> {
    Ok(
        Call::bounded_wait(Principal::management_canister(), "subnet_info")
            .with_arg(arg)
            .await?
            .candid()?,
    )
}

/// Creates a new canister with specified amount of cycles balance.
///
/// This method is only available in local development instances.
///
/// See [IC method `provisional_create_canister_with_cycles`](https://internetcomputer.org/docs/current/references/ic-interface-spec/#ic-provisional_create_canister_with_cycles).
pub async fn provisional_create_canister_with_cycles(
    arg: &ProvisionalCreateCanisterWithCyclesArgs,
) -> CallResult<ProvisionalCreateCanisterWithCyclesResult> {
    let complete_arg = ProvisionalCreateCanisterWithCyclesArgsComplete {
        amount: arg.amount.clone(),
        settings: arg.settings.clone(),
        specified_id: arg.specified_id,
        sender_canister_version: Some(canister_version()),
    };
    Ok(Call::unbounded_wait(
        Principal::management_canister(),
        "provisional_create_canister_with_cycles",
    )
    .with_arg(&complete_arg)
    .await?
    .candid()?)
}

/// Argument type of [`provisional_create_canister_with_cycles`].
///
/// # Note
///
/// This type is a reduced version of [`ic_management_canister_types::ProvisionalCreateCanisterWithCyclesArgs`].
///
/// The `sender_canister_version` field is removed as it is set automatically in [`provisional_create_canister_with_cycles`].
#[derive(
    CandidType, Serialize, Deserialize, Debug, PartialEq, Eq, PartialOrd, Ord, Hash, Clone, Default,
)]
pub struct ProvisionalCreateCanisterWithCyclesArgs {
    /// The created canister will have this amount of cycles.
    pub amount: Option<Nat>,
    /// Canister settings.
    pub settings: Option<CanisterSettings>,
    /// If set, the canister will be created under this id.
    pub specified_id: Option<CanisterId>,
}

/// Add cycles to a canister.
///
/// This method is only available in local development instances.
///
/// See [IC method `provisional_top_up_canister`](https://internetcomputer.org/docs/current/references/ic-interface-spec/#ic-provisional_top_up_canister).
pub async fn provisional_top_up_canister(arg: &ProvisionalTopUpCanisterArgs) -> CallResult<()> {
    Ok(Call::unbounded_wait(
        Principal::management_canister(),
        "provisional_top_up_canister",
    )
    .with_arg(arg)
    .await?
    .candid()?)
}

/// Take a snapshot of the specified canister.
///
/// A snapshot consists of the wasm memory, stable memory, certified variables, wasm chunk store and wasm binary.
///
/// See [IC method `take_canister_snapshot`](https://internetcomputer.org/docs/current/references/ic-interface-spec/#ic-take_canister_snapshot).
pub async fn take_canister_snapshot(
    arg: &TakeCanisterSnapshotArgs,
<<<<<<< HEAD
) -> CallResult<TakeCanisterSnapshotReturn> {
    Ok(
        Call::unbounded_wait(Principal::management_canister(), "take_canister_snapshot")
            .with_arg(arg)
            .await?
            .candid()?,
    )
=======
) -> CallResult<TakeCanisterSnapshotResult> {
    Call::new(Principal::management_canister(), "take_canister_snapshot")
        .with_arg(arg)
        .with_guaranteed_response()
        .call()
        .await
>>>>>>> d31d821e
}

/// Load a snapshot onto the canister.
///
/// It fails if no snapshot with the specified `snapshot_id` can be found.
///
/// See [IC method `load_canister_snapshot`](https://internetcomputer.org/docs/current/references/ic-interface-spec/#ic-load_canister_snapshot).
pub async fn load_canister_snapshot(arg: &LoadCanisterSnapshotArgs) -> CallResult<()> {
    let complete_arg = LoadCanisterSnapshotArgsComplete {
        canister_id: arg.canister_id,
        snapshot_id: arg.snapshot_id.clone(),
        sender_canister_version: Some(canister_version()),
    };
    Ok(
        Call::unbounded_wait(Principal::management_canister(), "load_canister_snapshot")
            .with_arg(&complete_arg)
            .await?
            .candid()?,
    )
}

/// Argument type of [`load_canister_snapshot`].
///
/// # Note
///
/// This type is a reduced version of [`ic_management_canister_types::LoadCanisterSnapshotArgs`].
///
/// The `sender_canister_version` field is removed as it is set automatically in [`load_canister_snapshot`].
#[derive(
    CandidType, Serialize, Deserialize, Debug, PartialEq, Eq, PartialOrd, Ord, Hash, Clone,
)]
pub struct LoadCanisterSnapshotArgs {
    /// Canister ID.
    pub canister_id: CanisterId,
    /// ID of the snapshot to be loaded.
    pub snapshot_id: SnapshotId,
}

/// List the snapshots of the canister.
///
/// See [IC method `list_canister_snapshots`](https://internetcomputer.org/docs/current/references/ic-interface-spec/#ic-list_canister_snapshots).
pub async fn list_canister_snapshots(
    arg: &ListCanisterSnapshotsArgs,
<<<<<<< HEAD
) -> CallResult<ListCanisterSnapshotsReturn> {
    Ok(
        Call::bounded_wait(Principal::management_canister(), "list_canister_snapshots")
            .with_arg(arg)
            .await?
            .candid()?,
    )
=======
) -> CallResult<ListCanisterSnapshotsResult> {
    Call::new(Principal::management_canister(), "list_canister_snapshots")
        .with_arg(arg)
        .call()
        .await
>>>>>>> d31d821e
}

/// Delete a specified snapshot that belongs to an existing canister.
///
/// An error will be returned if the snapshot is not found.
///
/// See [IC method `delete_canister_snapshot`](https://internetcomputer.org/docs/current/references/ic-interface-spec/#ic-delete_canister_snapshot).
pub async fn delete_canister_snapshot(arg: &DeleteCanisterSnapshotArgs) -> CallResult<()> {
    Ok(
        Call::bounded_wait(Principal::management_canister(), "delete_canister_snapshot")
            .with_arg(arg)
            .await?
            .candid()?,
    )
}<|MERGE_RESOLUTION|>--- conflicted
+++ resolved
@@ -350,19 +350,12 @@
 // Gets 32 pseudo-random bytes.
 ///
 /// See [IC method `raw_rand`](https://internetcomputer.org/docs/current/references/ic-interface-spec/#ic-raw_rand).
-<<<<<<< HEAD
-pub async fn raw_rand() -> CallResult<Vec<u8>> {
+pub async fn raw_rand() -> CallResult<RawRandResult> {
     Ok(
         Call::bounded_wait(Principal::management_canister(), "raw_rand")
             .await?
             .candid()?,
     )
-=======
-pub async fn raw_rand() -> CallResult<RawRandResult> {
-    Call::new(Principal::management_canister(), "raw_rand")
-        .call()
-        .await
->>>>>>> d31d821e
 }
 
 /// Makes an HTTP request to a given URL and return the HTTP response, possibly after a transformation.
@@ -631,22 +624,13 @@
 /// See [IC method `take_canister_snapshot`](https://internetcomputer.org/docs/current/references/ic-interface-spec/#ic-take_canister_snapshot).
 pub async fn take_canister_snapshot(
     arg: &TakeCanisterSnapshotArgs,
-<<<<<<< HEAD
-) -> CallResult<TakeCanisterSnapshotReturn> {
+) -> CallResult<TakeCanisterSnapshotResult> {
     Ok(
         Call::unbounded_wait(Principal::management_canister(), "take_canister_snapshot")
             .with_arg(arg)
             .await?
             .candid()?,
     )
-=======
-) -> CallResult<TakeCanisterSnapshotResult> {
-    Call::new(Principal::management_canister(), "take_canister_snapshot")
-        .with_arg(arg)
-        .with_guaranteed_response()
-        .call()
-        .await
->>>>>>> d31d821e
 }
 
 /// Load a snapshot onto the canister.
@@ -690,21 +674,13 @@
 /// See [IC method `list_canister_snapshots`](https://internetcomputer.org/docs/current/references/ic-interface-spec/#ic-list_canister_snapshots).
 pub async fn list_canister_snapshots(
     arg: &ListCanisterSnapshotsArgs,
-<<<<<<< HEAD
-) -> CallResult<ListCanisterSnapshotsReturn> {
+) -> CallResult<ListCanisterSnapshotsResult> {
     Ok(
         Call::bounded_wait(Principal::management_canister(), "list_canister_snapshots")
             .with_arg(arg)
             .await?
             .candid()?,
     )
-=======
-) -> CallResult<ListCanisterSnapshotsResult> {
-    Call::new(Principal::management_canister(), "list_canister_snapshots")
-        .with_arg(arg)
-        .call()
-        .await
->>>>>>> d31d821e
 }
 
 /// Delete a specified snapshot that belongs to an existing canister.
