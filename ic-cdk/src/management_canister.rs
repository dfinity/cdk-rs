--- conflicted
+++ resolved
@@ -583,11 +583,7 @@
         export_name = "canister_query_ic_cdk_internal.http_transform"
     )]
     extern "C" fn http_transform() {
-<<<<<<< HEAD
         ic_cdk_executor::in_tracking_query_executor_context(|| {
-=======
-        in_query_executor_context(|| {
->>>>>>> 007fc2f9
             use crate::api::{msg_arg_data, msg_caller, msg_reply};
             if msg_caller() != Principal::management_canister() {
                 crate::trap(
