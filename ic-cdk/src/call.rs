--- conflicted
+++ resolved
@@ -933,7 +933,6 @@
 /// This function must only be passed to the IC with a pointer from `Arc::<RwLock<CallFutureState>>::into_raw` as userdata.
 unsafe extern "C" fn callback(env: usize) {
     let state_ptr = env as *const RwLock<CallFutureState<'_, '_>>;
-<<<<<<< HEAD
     // SAFETY: This function is only ever called by the IC, and we only ever pass an Arc as userdata.
     let state = unsafe { Arc::from_raw(state_ptr) };
     let completed_state = CallFutureState::Complete {
@@ -955,37 +954,10 @@
         // to replace an automatic trap from not replying.
         CallFutureState::Trapped => trap("Call already trapped"),
         _ => {
-            unreachable!("CallFutureState for in-flight calls should only be Executing or Trapped")
+            unreachable!("CallFutureState for in-flight calls should only be Executing or Trapped (callback)")
         }
     };
     ic_cdk_executor::in_callback_executor_context_for(method, || {
-=======
-    ic_cdk_executor::in_callback_executor_context(|| {
-        // SAFETY: This function is only ever called by the IC, and we only ever pass an Arc as userdata.
-        let state = unsafe { Arc::from_raw(state_ptr) };
-        let completed_state = CallFutureState::Complete {
-            result: match msg_reject_code() {
-                0 => Ok(Response(msg_arg_data())),
-                code => {
-                    // The conversion is safe because the code is not 0.
-                    Err(CallFailed::CallRejected(CallRejected {
-                        raw_reject_code: code,
-                        reject_message: msg_reject_msg(),
-                    }))
-                }
-            },
-        };
-        let waker = match mem::replace(&mut *state.write().unwrap(), completed_state) {
-            CallFutureState::Executing { waker } => waker,
-            // This future has already been cancelled and waking it will do nothing.
-            // All that's left is to explicitly trap in case this is the last call being multiplexed,
-            // to replace an automatic trap from not replying.
-            CallFutureState::Trapped => trap("Call already trapped"),
-            _ => unreachable!(
-                "CallFutureState for in-flight calls should only be Executing or Trapped (callback)"
-            ),
-        };
->>>>>>> 007fc2f9
         waker.wake();
     });
 }
@@ -1001,7 +973,6 @@
 /// This function must only be passed to the IC with a pointer from Arc::<RwLock<CallFutureState>>::into_raw as userdata.
 unsafe extern "C" fn cleanup(env: usize) {
     let state_ptr = env as *const RwLock<CallFutureState<'_, '_>>;
-<<<<<<< HEAD
     // SAFETY: This function is only ever called by the IC, and we only ever pass a Arc as userdata.
     let state = unsafe { Arc::from_raw(state_ptr) };
     // We set the call result, even though it won't be read on the
@@ -1026,46 +997,13 @@
             return;
         }
         _ => {
-            unreachable!("CallFutureState for in-flight calls should only be Executing or Trapped")
+            unreachable!(
+                "CallFutureState for in-flight calls should only be Executing or Trapped (cleanup)"
+            )
         }
     };
     ic_cdk_executor::in_trap_recovery_context_for(method, || {
         ic_cdk_executor::cancel_all_tasks_attached_to_current_method();
-=======
-    // Flag that we do not want to actually wake the task - we
-    // want to drop it *without* executing it.
-    ic_cdk_executor::in_callback_cancellation_context(|| {
-        // SAFETY: This function is only ever called by the IC, and we only ever pass a Arc as userdata.
-        let state = unsafe { Arc::from_raw(state_ptr) };
-        // We set the call result, even though it won't be read on the
-        // default executor, because we can't guarantee it was called on
-        // our executor. However, we are not allowed to inspect
-        // reject_code() inside of a cleanup callback, so always set the
-        // result to a reject.
-        //
-        // Borrowing does not trap - the rollback from the
-        // previous trap ensures that the RwLock can be borrowed again.
-        let err_state = CallFutureState::Complete {
-            result: Err(CallFailed::CallRejected(CallRejected {
-                raw_reject_code: RejectCode::CanisterReject as u32,
-                reject_message: "cleanup".into(),
-            })),
-        };
-        let waker = match mem::replace(&mut *state.write().unwrap(), err_state) {
-            CallFutureState::Executing { waker } => waker,
-            CallFutureState::Trapped => {
-                // The future has already been canceled and dropped. There is nothing
-                // more to clean up except for the CallFutureState.
-                return;
-            }
-            _ => {
-                unreachable!(
-                    "CallFutureState for in-flight calls should only be Executing or Trapped (cleanup)"
-                )
-            }
-        };
-        waker.wake();
->>>>>>> 007fc2f9
     });
 }
 
