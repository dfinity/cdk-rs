--- conflicted
+++ resolved
@@ -1,8 +1,4 @@
 [toolchain]
-<<<<<<< HEAD
-channel = "1.65.0"
-=======
 channel = "1.66.1"
->>>>>>> b730f82f
 targets = ["wasm32-unknown-unknown"]
 components = ["rustfmt", "clippy"]