--- conflicted
+++ resolved
@@ -33,19 +33,10 @@
     STORE.with(|store| store.borrow_mut().insert(path, contents));
 }
 
-<<<<<<< HEAD
-#[query]
-fn retrieve(path: String) -> &'static Vec<u8> {
-    STORE.with(|store| match store.borrow().get(&path) {
-        Some(content) => content,
-=======
 #[query(manual_reply = true)]
 fn retrieve(path: String) -> ManualReply<Vec<u8>> {
-    let store = storage::get::<Store>();
-
-    match store.get(&path) {
+    STORE.with(|store| match store.borrow().get(&path) {
         Some(content) => ManualReply::one(content),
->>>>>>> b8d07495
         None => panic!("Path {} not found.", path),
     });
 }
