--- conflicted
+++ resolved
@@ -26,11 +26,7 @@
 cargo_metadata = "0.19"
 futures = "0.3"
 hex.workspace = true
-<<<<<<< HEAD
-pocket-ic = { git = "https://github.com/dfinity/ic", tag = "release-2025-04-03_03-15-base" }
-=======
 pocket-ic = { git = "https://github.com/dfinity/ic", tag = "release-2025-04-11_13-20-base" }
->>>>>>> ae3f9af8
 reqwest = "0.12"
 
 [build-dependencies]
