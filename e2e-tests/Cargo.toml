--- conflicted
+++ resolved
@@ -18,12 +18,7 @@
 serde_bytes.workspace = true
 futures.workspace = true
 sha2.workspace = true
-pocket-ic = { git = "https://github.com/dfinity/ic", tag = "release-2024-09-26_01-31-base" }
+pocket-ic = { git = "https://github.com/dfinity/ic", tag = "release-2024-11-28_03-15-base" }
 
 [dev-dependencies]
-<<<<<<< HEAD
-hex.workspace = true
-=======
-hex.workspace = true
-pocket-ic = { git = "https://github.com/dfinity/ic", tag = "release-2024-11-28_03-15-base" }
->>>>>>> 605abcad
+hex.workspace = true