--- conflicted
+++ resolved
@@ -3,15 +3,8 @@
 
 #[test]
 fn test_management_canister() {
-<<<<<<< HEAD
-    let pic = pic_base()
-        .with_ii_subnet()
-        .with_nonmainnet_features(true) // required for env_var
-        .build();
-=======
     let wasm = cargo_build_canister("management_canister");
     let pic = pic_base().with_ii_subnet().build();
->>>>>>> 297c972c
 
     let canister_id = pic.create_canister();
     let subnet_id = pic.get_subnet(canister_id).unwrap();
