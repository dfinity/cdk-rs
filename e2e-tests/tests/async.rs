use candid::Principal;
use pocket_ic::{query_candid, ErrorCode};

mod test_utilities;
use test_utilities::{cargo_build_canister, pic_base, update};

#[test]
<<<<<<< HEAD
fn panic_after_await_frees_resources() {
    let pic = pic_base().build();
=======
fn panic_after_async_frees_resources() {
>>>>>>> 297c972c
    let wasm = cargo_build_canister("async");
    let pic = pic_base().build();
    let canister_id = pic.create_canister();
    pic.add_cycles(canister_id, 2_000_000_000_000);
    pic.install_canister(canister_id, wasm, vec![], None);

    for i in 1..3 {
        match update(&pic, canister_id, "panic_after_await", ()) {
            Ok(()) => panic!("expected a panic, but got success"),
            Err(rej) => {
                println!("Got a user error as expected: {rej}");

                assert_eq!(rej.error_code, ErrorCode::CanisterCalledTrap);
                let expected_message = "Goodbye, cruel world.";
                assert!(
                    rej.reject_message.contains(expected_message),
                    "Expected the user error to contain '{}', got: {}",
                    expected_message,
                    rej.reject_message
                );
            }
        }

        let (n,): (u64,) = update(&pic, canister_id, "get_locked_resource", ()).unwrap();

        assert_eq!(i, n, "expected the invocation count to be {i}, got {n}");
    }

    let (message,): (String,) =
        update(&pic, canister_id, "invalid_reply_payload_does_not_trap", ()).unwrap();
    assert!(message.contains("handled decoding error gracefully"));

    let rej = update::<_, ()>(&pic, canister_id, "panic_twice", ()).expect_err("failed to panic");
    assert!(rej.reject_message.contains("Call already trapped"));
    let _: (u64,) = update(&pic, canister_id, "notifications_received", ()).unwrap();
    let _: (u64,) = update(&pic, canister_id, "get_locked_resource", ()).unwrap();
}

#[test]
<<<<<<< HEAD
fn panic_after_await_frees_resources_in_spawn_migratory() {
    let pic = pic_base().build();
    let wasm = cargo_build_canister("async");
    let canister_id = pic.create_canister();
    pic.add_cycles(canister_id, 2_000_000_000_000);
    pic.install_canister(canister_id, wasm, vec![], None);

    update::<_, ()>(
        &pic,
        canister_id,
        "panic_after_await_in_spawn_migratory",
        (),
    )
    .unwrap();

    let res = update::<_, ()>(&pic, canister_id, "migratory_resume", ());
    let logs = pic
        .fetch_canister_logs(canister_id, Principal::anonymous())
        .unwrap();
    match res {
        Err(r) => assert!(r.reject_message.contains("Goodbye, cruel world.")),
        Ok(()) => assert!(logs.last().is_some_and(|log| str::from_utf8(&log.content)
            .unwrap()
            .contains("Goodbye, cruel world.",))),
    }

    update::<_, ()>(&pic, canister_id, "migratory_resume", ()).unwrap();
    assert!(
        pic.fetch_canister_logs(canister_id, Principal::anonymous())
            .unwrap()
            .len()
            == logs.len()
    );
    let _: (u64,) = update(&pic, canister_id, "notifications_received", ()).unwrap();
    let _: (u64,) = update(&pic, canister_id, "get_locked_resource", ()).unwrap();
}

#[test]
fn panic_after_await_destructors_cannot_schedule_tasks() {
    let pic = pic_base().build();
=======
fn panic_after_async_destructors_cannot_schedule_tasks() {
>>>>>>> 297c972c
    let wasm = cargo_build_canister("async");
    let pic = pic_base().build();
    let canister_id = pic.create_canister();
    pic.add_cycles(canister_id, 2_000_000_000_000);
    pic.install_canister(canister_id, wasm, vec![], None);
    let err = update::<_, ()>(&pic, canister_id, "schedule_on_panic", ()).unwrap_err();
    assert!(err
        .reject_message
        .contains("tasks cannot be spawned while recovering from a trap"));
    let (pre_bg_notifs,): (u64,) =
        query_candid(&pic, canister_id, "notifications_received", ()).unwrap();
    assert_eq!(pre_bg_notifs, 1);
    update::<_, ()>(&pic, canister_id, "on_notify", ()).unwrap();
    let (post_bg_notifs,): (u64,) =
        query_candid(&pic, canister_id, "notifications_received", ()).unwrap();
    assert_eq!(post_bg_notifs, 2);
}

#[test]
<<<<<<< HEAD
fn panic_after_await_destructors_can_schedule_timers() {
    let pic = pic_base().build();
=======
fn panic_after_async_destructors_can_schedule_timers() {
>>>>>>> 297c972c
    let wasm = cargo_build_canister("async");
    let pic = pic_base().build();
    let canister_id = pic.create_canister();
    pic.add_cycles(canister_id, 2_000_000_000_000);
    pic.install_canister(canister_id, wasm, vec![], None);
    let err = update::<_, ()>(&pic, canister_id, "timer_on_panic", ()).unwrap_err();
    assert!(err.reject_message.contains("testing"));
    assert!(!err.reject_message.contains("recovery"));
    let (pre_bg_notifs,): (u64,) =
        query_candid(&pic, canister_id, "notifications_received", ()).unwrap();
    assert_eq!(pre_bg_notifs, 1);
    update::<_, ()>(&pic, canister_id, "on_notify", ()).unwrap();
    let (post_bg_notifs,): (u64,) =
        query_candid(&pic, canister_id, "notifications_received", ()).unwrap();
    assert_eq!(post_bg_notifs, 5);
}

#[test]
fn notify_calls() {
    let wasm = cargo_build_canister("async");
    let pic = pic_base().build();
    let sender_id = pic.create_canister();
    pic.add_cycles(sender_id, 2_000_000_000_000);
    pic.install_canister(sender_id, wasm.clone(), vec![], None);
    let receiver_id = pic.create_canister();
    pic.add_cycles(receiver_id, 2_000_000_000_000);
    pic.install_canister(receiver_id, wasm, vec![], None);

    let (n,): (u64,) = query_candid(&pic, receiver_id, "notifications_received", ()).unwrap();
    assert_eq!(n, 0);

    let () = update(&pic, sender_id, "notify", (receiver_id, "on_notify")).unwrap();

    let (n,): (u64,) = query_candid(&pic, receiver_id, "notifications_received", ()).unwrap();
    assert_eq!(n, 1);
}

#[test]
fn test_composite_query() {
    let wasm = cargo_build_canister("async");
    let pic = pic_base().build();
    let sender_id = pic.create_canister();
    pic.add_cycles(sender_id, 2_000_000_000_000);
    pic.install_canister(sender_id, wasm.clone(), vec![], None);
    let receiver_id = pic.create_canister();
    pic.add_cycles(receiver_id, 2_000_000_000_000);
    pic.install_canister(receiver_id, wasm, vec![], None);

    let (greeting,): (String,) =
        query_candid(&pic, sender_id, "greet_self", (receiver_id,)).unwrap();
    assert_eq!(greeting, "Hello, myself");
}

#[test]
fn channels() {
    let wasm = cargo_build_canister("async");
    let pic = pic_base().build();
    let canister_id = pic.create_canister();
    pic.add_cycles(canister_id, 2_000_000_000_000);
    pic.install_canister(canister_id, wasm, vec![], None);

    let (greeting,): (String,) = update(&pic, canister_id, "await_channel_completion", ()).unwrap();
    assert_eq!(greeting, "Hello, myself");
}

#[test]
fn spawn_ordering() {
    let wasm = cargo_build_canister("async");
    let pic = pic_base().build();
    let canister_id = pic.create_canister();
    pic.add_cycles(canister_id, 2_000_000_000_000);
    pic.install_canister(canister_id, wasm, vec![], None);

    let () = update(&pic, canister_id, "spawn_ordering", ()).unwrap();
    let (n,): (u64,) = query_candid(&pic, canister_id, "notifications_received", ()).unwrap();
    assert_eq!(n, 2);
}

#[test]
fn early_panic_not_erased() {
    let wasm = cargo_build_canister("async");
    let pic = pic_base().build();
    let canister_id = pic.create_canister();
    pic.add_cycles(canister_id, 2_000_000_000_000);
    pic.install_canister(canister_id, wasm, vec![], None);

    let err = update::<_, ()>(&pic, canister_id, "panic_then_continue", ()).unwrap_err();
    assert!(err.reject_message.contains("already trapped"));

    let (n,): (u64,) = query_candid(&pic, canister_id, "notifications_received", ()).unwrap();
    assert_eq!(n, 2);
    let _: (u64,) = query_candid(&pic, canister_id, "get_locked_resource", ()).unwrap();
}

#[test]
fn protected_spawn_magnetism() {
    let pic = pic_base().build();
    let wasm = cargo_build_canister("async");
    let canister_id = pic.create_canister();
    pic.add_cycles(canister_id, 2_000_000_000_000);
    pic.install_canister(canister_id, wasm, vec![], None);

    update::<_, ()>(&pic, canister_id, "spawn_protected_with_distant_waker", ()).unwrap();
}

#[test]
fn protected_spawn_cannot_outlive() {
    let pic = pic_base().build();
    let wasm = cargo_build_canister("async");
    let canister_id = pic.create_canister();
    pic.add_cycles(canister_id, 2_000_000_000_000);
    pic.install_canister(canister_id, wasm, vec![], None);

    let err = update::<_, ()>(&pic, canister_id, "stalled_protected_task", ()).unwrap_err();
    assert!(err
        .reject_message
        .contains("protected task outlived its canister method"));
}

#[test]
fn protected_spawn_unavailable_in_migratory() {
    let pic = pic_base().build();
    let wasm = cargo_build_canister("async");
    let canister_id = pic.create_canister();
    pic.add_cycles(canister_id, 2_000_000_000_000);
    pic.install_canister(canister_id, wasm, vec![], None);

    let err = update::<_, ()>(&pic, canister_id, "protected_from_migratory", ()).unwrap_err();
    assert!(err
        .reject_message
        .contains("cannot be called outside of a tracked method context"));
}<|MERGE_RESOLUTION|>--- conflicted
+++ resolved
@@ -5,12 +5,7 @@
 use test_utilities::{cargo_build_canister, pic_base, update};
 
 #[test]
-<<<<<<< HEAD
 fn panic_after_await_frees_resources() {
-    let pic = pic_base().build();
-=======
-fn panic_after_async_frees_resources() {
->>>>>>> 297c972c
     let wasm = cargo_build_canister("async");
     let pic = pic_base().build();
     let canister_id = pic.create_canister();
@@ -50,10 +45,9 @@
 }
 
 #[test]
-<<<<<<< HEAD
 fn panic_after_await_frees_resources_in_spawn_migratory() {
-    let pic = pic_base().build();
-    let wasm = cargo_build_canister("async");
+    let wasm = cargo_build_canister("async");
+    let pic = pic_base().build();
     let canister_id = pic.create_canister();
     pic.add_cycles(canister_id, 2_000_000_000_000);
     pic.install_canister(canister_id, wasm, vec![], None);
@@ -90,10 +84,6 @@
 
 #[test]
 fn panic_after_await_destructors_cannot_schedule_tasks() {
-    let pic = pic_base().build();
-=======
-fn panic_after_async_destructors_cannot_schedule_tasks() {
->>>>>>> 297c972c
     let wasm = cargo_build_canister("async");
     let pic = pic_base().build();
     let canister_id = pic.create_canister();
@@ -113,12 +103,7 @@
 }
 
 #[test]
-<<<<<<< HEAD
 fn panic_after_await_destructors_can_schedule_timers() {
-    let pic = pic_base().build();
-=======
-fn panic_after_async_destructors_can_schedule_timers() {
->>>>>>> 297c972c
     let wasm = cargo_build_canister("async");
     let pic = pic_base().build();
     let canister_id = pic.create_canister();
@@ -215,8 +200,8 @@
 
 #[test]
 fn protected_spawn_magnetism() {
-    let pic = pic_base().build();
-    let wasm = cargo_build_canister("async");
+    let wasm = cargo_build_canister("async");
+    let pic = pic_base().build();
     let canister_id = pic.create_canister();
     pic.add_cycles(canister_id, 2_000_000_000_000);
     pic.install_canister(canister_id, wasm, vec![], None);
@@ -226,8 +211,8 @@
 
 #[test]
 fn protected_spawn_cannot_outlive() {
-    let pic = pic_base().build();
-    let wasm = cargo_build_canister("async");
+    let wasm = cargo_build_canister("async");
+    let pic = pic_base().build();
     let canister_id = pic.create_canister();
     pic.add_cycles(canister_id, 2_000_000_000_000);
     pic.install_canister(canister_id, wasm, vec![], None);
@@ -240,8 +225,8 @@
 
 #[test]
 fn protected_spawn_unavailable_in_migratory() {
-    let pic = pic_base().build();
-    let wasm = cargo_build_canister("async");
+    let wasm = cargo_build_canister("async");
+    let pic = pic_base().build();
     let canister_id = pic.create_canister();
     pic.add_cycles(canister_id, 2_000_000_000_000);
     pic.install_canister(canister_id, wasm, vec![], None);
