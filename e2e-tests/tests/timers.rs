--- conflicted
+++ resolved
@@ -143,13 +143,8 @@
 }
 
 #[test]
-<<<<<<< HEAD
 fn test_set_global_timers() {
     let pic = pocket_ic();
-=======
-fn test_global_timers_set() {
-    let pic = PocketIc::new();
->>>>>>> 921c858e
 
     let wasm = cargo_build_canister("timers");
     let canister_id = pic.create_canister();
