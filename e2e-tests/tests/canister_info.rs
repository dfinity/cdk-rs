--- conflicted
+++ resolved
@@ -7,11 +7,7 @@
     FromUserRecord, InstallCodeArgs, UninstallCodeArgs,
 };
 use pocket_ic::common::rest::RawEffectivePrincipal;
-<<<<<<< HEAD
 use pocket_ic::{call_candid, call_candid_as};
-=======
-use pocket_ic::{call_candid, call_candid_as, PocketIcBuilder};
->>>>>>> 921c858e
 use std::time::UNIX_EPOCH;
 
 mod test_utilities;
@@ -19,14 +15,7 @@
 
 #[test]
 fn test_canister_info() {
-<<<<<<< HEAD
     let pic = pocket_ic();
-=======
-    let pic = PocketIcBuilder::new()
-        .with_application_subnet()
-        .with_nonmainnet_features(true)
-        .build();
->>>>>>> 921c858e
     let wasm = cargo_build_canister("canister_info");
     // As of PocketIC server v5.0.0 and client v4.0.0, the first canister creation happens at (time0+4).
     // Each operation advances the Pic by 2 nanos, except for the last operation which advances only by 1 nano.
