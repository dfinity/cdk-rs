--- conflicted
+++ resolved
@@ -1,10 +1,6 @@
 use candid::Principal;
 use pocket_ic::call_candid;
 use pocket_ic::common::rest::RawEffectivePrincipal;
-<<<<<<< HEAD
-=======
-use pocket_ic::{call_candid, PocketIcBuilder};
->>>>>>> 921c858e
 use sha2::Digest;
 
 mod test_utilities;
@@ -12,14 +8,7 @@
 
 #[test]
 fn test_chunk() {
-<<<<<<< HEAD
     let pic = pocket_ic();
-=======
-    let pic = PocketIcBuilder::new()
-        .with_application_subnet()
-        .with_nonmainnet_features(true)
-        .build();
->>>>>>> 921c858e
     let wasm = cargo_build_canister("chunk");
     let canister_id = pic.create_canister();
     pic.add_cycles(canister_id, 100_000_000_000_000);
