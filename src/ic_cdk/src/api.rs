--- conflicted
+++ resolved
@@ -1,10 +1,7 @@
 use crate::ic0;
 use crate::ic1;
 use candid::{Decode, Encode};
-<<<<<<< HEAD
-=======
 use candid::ser::IDLBuilder;
->>>>>>> 3754a817
 use ic_types::Principal;
 use std::cell::RefCell;
 use std::future::Future;
@@ -69,27 +66,13 @@
     }
 }
 
-<<<<<<< HEAD
-/// Calls a canister via ic0 and returns a future.
-=======
 /// Perfrom an asynchronous call to another canister via ic0.
->>>>>>> 3754a817
 pub async fn call<T: candid::CandidType, R: serde::de::DeserializeOwned>(
     id: Principal,
     method: String,
     args: Option<T>,
 ) -> CallResult<R> {
     let args_raw = match args {
-<<<<<<< HEAD
-        None => candid::Encode!(),
-        Some(args_raw) => candid::Encode!(&args_raw),
-    }.expect("Failed to encode arguments.");
-    let bytes = call_raw(id, method, args_raw).await?;
-    Ok(Decode!(&bytes, R).unwrap())
-}
-
-/// Same as above, but without serialization.
-=======
         None => candid::Encode!(),
         Some(args_raw) => candid::Encode!(&args_raw),
     }.expect("Failed to encode arguments.");
@@ -114,7 +97,6 @@
 }
 
 /// Same as 'call', but without serialization.
->>>>>>> 3754a817
 pub fn call_raw(
     id: Principal,
     method: String,
@@ -151,11 +133,7 @@
     CallFuture { state }
 }
 
-<<<<<<< HEAD
-/// Calls a canister via ic1 and returns a future.
-=======
 /// Perfrom an asynchronous call to another canister via ic1.
->>>>>>> 3754a817
 pub async fn call_1<T: candid::CandidType, R: serde::de::DeserializeOwned>(
     id: Principal,
     method: String,
@@ -169,10 +147,6 @@
     let bytes = call_raw_1(id, method, args_raw, amount).await?;
     Ok(Decode!(&bytes, R).unwrap())
 }
-<<<<<<< HEAD
-
-/// Same as above, but without serialization.
-=======
 
 /// Same as 'call_1', but without a return value.
 pub async fn call_no_return_1<T: candid::CandidType>(
@@ -192,7 +166,6 @@
 }
 
 /// Same as 'call_1', but without serialization.
->>>>>>> 3754a817
 pub fn call_raw_1(
     id: Principal,
     method: String,
