use crate::hashtree::{
    fork, fork_hash, labeled, labeled_hash, leaf_hash, Hash,
    HashTree::{self, Empty, Leaf, Pruned},
};
use std::borrow::Cow;
use std::cmp::Ordering::{self, Equal, Greater, Less};
use std::fmt;

#[derive(Clone, Copy, PartialEq, Eq)]
enum Color {
    Red,
    Black,
}

impl Color {
    fn flip_assign(&mut self) {
        *self = self.flip()
    }

    fn flip(self) -> Self {
        match self {
            Self::Red => Self::Black,
            Self::Black => Self::Red,
        }
    }
}

pub trait AsHashTree {
    /// Returns the root hash of the tree without constructing it.
    /// Must be equivalent to `as_hash_tree().reconstruct()`.
    fn root_hash(&self) -> Hash;

    /// Constructs a hash tree corresponding to the data.
    fn as_hash_tree(&self) -> HashTree<'_>;
}

impl AsHashTree for Vec<u8> {
    fn root_hash(&self) -> Hash {
        leaf_hash(&self[..])
    }

    fn as_hash_tree(&self) -> HashTree<'_> {
        Leaf(Cow::from(&self[..]))
    }
}

impl AsHashTree for Hash {
    fn root_hash(&self) -> Hash {
        leaf_hash(&self[..])
    }

    fn as_hash_tree(&self) -> HashTree<'_> {
        Leaf(Cow::from(&self[..]))
    }
}

impl<K: 'static + AsRef<[u8]>, V: AsHashTree + 'static> AsHashTree for RbTree<K, V> {
    fn root_hash(&self) -> Hash {
        match self.root.as_ref() {
            None => Empty.reconstruct(),
            Some(n) => n.subtree_hash,
        }
    }

    fn as_hash_tree(&self) -> HashTree<'_> {
        Node::full_witness_tree(&self.root, Node::data_tree)
    }
}

#[derive(PartialEq, Debug, Clone, Copy)]
enum KeyBound<'a> {
    Exact(&'a [u8]),
    Neighbor(&'a [u8]),
}

impl<'a> AsRef<[u8]> for KeyBound<'a> {
    fn as_ref(&self) -> &'a [u8] {
        match self {
            KeyBound::Exact(key) => key,
            KeyBound::Neighbor(key) => key,
        }
    }
}

type NodeRef<K, V> = Option<Box<Node<K, V>>>;

// 1. All leaves are black.
// 2. Children of a red node are black.
// 3. Every path from a node goes through the same number of black
//    nodes.
#[derive(Clone)]
struct Node<K, V> {
    key: K,
    value: V,
    left: NodeRef<K, V>,
    right: NodeRef<K, V>,
    color: Color,

    /// Hash of the full hash tree built from this node and its
    /// children. It needs to be recomputed after every rotation.
    subtree_hash: Hash,
}

impl<K: 'static + AsRef<[u8]>, V: AsHashTree + 'static> Node<K, V> {
    fn new(key: K, value: V) -> Box<Node<K, V>> {
        let value_hash = value.root_hash();
        let data_hash = labeled_hash(key.as_ref(), &value_hash);
        Box::new(Self {
            key,
            value,
            left: None,
            right: None,
            color: Color::Red,
            subtree_hash: data_hash,
        })
    }

    fn data_hash(&self) -> Hash {
        labeled_hash(self.key.as_ref(), &self.value.root_hash())
    }

    fn left_hash_tree(&self) -> HashTree<'_> {
        match self.left.as_ref() {
            None => Empty,
            Some(l) => Pruned(l.subtree_hash),
        }
    }

    fn right_hash_tree(&self) -> HashTree<'_> {
        match self.right.as_ref() {
            None => Empty,
            Some(r) => Pruned(r.subtree_hash),
        }
    }

<<<<<<< HEAD
    fn null() -> NodeRef<K, V> {
        None
    }

    fn visit<'a, F>(n: &'a NodeRef<K, V>, f: &mut F)
    where
        F: 'a + FnMut(&'a [u8], &'a V),
    {
        if let Some(n) = n {
            Self::visit(&n.left, f);
            (*f)(n.key.as_ref(), &n.value);
            Self::visit(&n.right, f)
        }
    }

    fn data_tree(&self) -> HashTree<'_> {
        labeled(self.key.as_ref(), self.value.as_hash_tree())
    }

=======
    fn visit<'a, F>(n: &'a NodeRef<K, V>, f: &mut F)
    where
        F: 'a + FnMut(&'a [u8], &'a V),
    {
        if let Some(n) = n {
            Self::visit(&n.left, f);
            (*f)(n.key.as_ref(), &n.value);
            Self::visit(&n.right, f)
        }
    }

    fn data_tree(&self) -> HashTree<'_> {
        labeled(self.key.as_ref(), self.value.as_hash_tree())
    }

>>>>>>> 1ed1b138
    fn subtree_with<'a>(&'a self, f: impl FnOnce(&'a V) -> HashTree<'a>) -> HashTree<'a> {
        labeled(self.key.as_ref(), f(&self.value))
    }

    fn witness_tree(&self) -> HashTree<'_> {
        labeled(self.key.as_ref(), Pruned(self.value.root_hash()))
    }

    fn full_witness_tree<'a>(
        n: &'a NodeRef<K, V>,
        f: fn(&'a Node<K, V>) -> HashTree<'a>,
    ) -> HashTree<'a> {
        match n {
            None => Empty,
            Some(n) => three_way_fork(
                Self::full_witness_tree(&n.left, f),
                f(n),
                Self::full_witness_tree(&n.right, f),
            ),
        }
    }

    fn update_subtree_hash(&mut self) {
        self.subtree_hash = self.compute_subtree_hash();
<<<<<<< HEAD
    }

    fn compute_subtree_hash(&self) -> Hash {
        let h = self.data_hash();

        match (self.left.as_ref(), self.right.as_ref()) {
            (None, None) => h,
            (Some(l), None) => fork_hash(&l.subtree_hash, &h),
            (None, Some(r)) => fork_hash(&h, &r.subtree_hash),
            (Some(l), Some(r)) => fork_hash(&l.subtree_hash, &fork_hash(&h, &r.subtree_hash)),
        }
=======
>>>>>>> 1ed1b138
    }
}

#[derive(PartialEq)]
enum Visit {
    Pre,
    In,
    Post,
}

<<<<<<< HEAD
/// Iterator over a RbTree.
pub struct Iter<'a, K, V> {
    visit: Visit,
    parents: Vec<&'a Node<K, V>>,
}

impl<'a, K, V> Iter<'a, K, V> {
    /// This function is an adaptation of the traverse_step procedure described in
    /// section 7.2 "Bidirectional Bifurcate Coordinates" of
    /// "Elements of Programming" by A. Stepanov and P. McJones, p. 118.
    /// http://elementsofprogramming.com/eop.pdf
    ///
    /// The main difference is that our nodes don't have parent links for two reasons:
    /// 1. They don't play well with safe Rust ownership model.
    /// 2. Iterating a tree shouldn't be an operation common enough to complicate the code.
    fn step(&mut self) -> bool {
        match self.parents.last() {
            Some(p) => {
                match self.visit {
                    Visit::Pre => {
                        if let Some(l) = &p.left {
                            self.parents.push(l);
                        } else {
                            self.visit = Visit::In;
                        }
                    }
                    Visit::In => {
                        if let Some(r) = &p.right {
                            self.parents.push(r);
                            self.visit = Visit::Pre;
                        } else {
                            self.visit = Visit::Post;
                        }
                    }
                    Visit::Post => {
                        let p = self.parents.pop().unwrap();
                        if let Some(pp) = self.parents.last() {
                            if pp.left.as_ref().map(|l| l.as_ref() as *const Node<K, V>)
                                == Some(p as *const Node<K, V>)
                            {
                                self.visit = Visit::In;
                            }
                        }
                    }
                }
                true
            }
            None => false,
        }
    }
}

impl<'a, K, V> std::iter::Iterator for Iter<'a, K, V> {
    type Item = (&'a K, &'a V);

    fn next(&mut self) -> Option<Self::Item> {
        while self.step() {
            if self.visit == Visit::In {
                return self.parents.last().map(|n| (&n.key, &n.value));
            }
=======
    fn compute_subtree_hash(&self) -> Hash {
        let h = self.data_hash();

        match (self.left.as_ref(), self.right.as_ref()) {
            (None, None) => h,
            (Some(l), None) => fork_hash(&l.subtree_hash, &h),
            (None, Some(r)) => fork_hash(&h, &r.subtree_hash),
            (Some(l), Some(r)) => fork_hash(&l.subtree_hash, &fork_hash(&h, &r.subtree_hash)),
>>>>>>> 1ed1b138
        }
        None
    }
}

/// Implements mutable left-leaning red-black trees as defined in
/// https://www.cs.princeton.edu/~rs/talks/LLRB/LLRB.pdf
#[derive(Default, Clone)]
pub struct RbTree<K: 'static + AsRef<[u8]>, V: AsHashTree + 'static> {
    root: NodeRef<K, V>,
<<<<<<< HEAD
}

impl<K, V> PartialEq for RbTree<K, V>
where
    K: 'static + AsRef<[u8]> + PartialEq,
    V: 'static + AsHashTree + PartialEq,
{
    fn eq(&self, other: &Self) -> bool {
        self.iter().eq(other.iter())
    }
}

impl<K, V> Eq for RbTree<K, V>
where
    K: 'static + AsRef<[u8]> + Eq,
    V: 'static + AsHashTree + Eq,
{
}

impl<K, V> PartialOrd for RbTree<K, V>
where
    K: 'static + AsRef<[u8]> + PartialOrd,
    V: 'static + AsHashTree + PartialOrd,
{
    fn partial_cmp(&self, other: &Self) -> Option<Ordering> {
        self.iter().partial_cmp(other.iter())
    }
}

impl<K, V> Ord for RbTree<K, V>
where
    K: 'static + AsRef<[u8]> + Ord,
    V: 'static + AsHashTree + Ord,
{
    fn cmp(&self, other: &Self) -> Ordering {
        self.iter().cmp(other.iter())
    }
=======
>>>>>>> 1ed1b138
}

impl<K, V> std::iter::FromIterator<(K, V)> for RbTree<K, V>
where
    K: 'static + AsRef<[u8]>,
    V: 'static + AsHashTree,
{
    fn from_iter<T>(iter: T) -> Self
    where
        T: IntoIterator<Item = (K, V)>,
    {
        let mut t = RbTree::<K, V>::new();
        for (k, v) in iter.into_iter() {
            t.insert(k, v);
        }
        t
    }
}

impl<K, V> std::fmt::Debug for RbTree<K, V>
where
    K: 'static + AsRef<[u8]> + std::fmt::Debug,
    V: 'static + AsHashTree + std::fmt::Debug,
{
    fn fmt(&self, f: &mut std::fmt::Formatter<'_>) -> std::fmt::Result {
        write!(f, "[")?;
        let mut first = true;
        for (k, v) in self.iter() {
            if !first {
                write!(f, ", ")?;
            }
            first = false;
            write!(f, "({:?}, {:?})", k, v)?;
        }
        write!(f, "]")
    }
}

impl<K: 'static + AsRef<[u8]>, V: AsHashTree + 'static> RbTree<K, V> {
    /// Constructs a new empty tree.
    pub fn new() -> Self {
        Self { root: None }
    }

    /// Returns true if the map is empty.
    pub fn is_empty(&self) -> bool {
        self.root.is_none()
    }

    pub fn get(&self, key: &[u8]) -> Option<&V> {
        let mut root = self.root.as_ref();
        while let Some(n) = root {
            match key.cmp(n.key.as_ref()) {
                Equal => return Some(&n.value),
                Less => root = n.left.as_ref(),
                Greater => root = n.right.as_ref(),
            }
        }
        None
    }

    /// Updates the value corresponding to the specified key.
    pub fn modify(&mut self, key: &[u8], f: impl FnOnce(&mut V)) {
        fn go<K: 'static + AsRef<[u8]>, V: AsHashTree + 'static>(
            h: &mut NodeRef<K, V>,
            k: &[u8],
            f: impl FnOnce(&mut V),
        ) {
            if let Some(h) = h {
                match k.as_ref().cmp(h.key.as_ref()) {
                    Equal => {
                        f(&mut h.value);
                        h.update_subtree_hash();
                    }
                    Less => {
                        go(&mut h.left, k, f);
                        h.update_subtree_hash();
                    }
                    Greater => {
                        go(&mut h.right, k, f);
                        h.update_subtree_hash();
                    }
                }
            }
        }
        go(&mut self.root, key, f)
    }

    fn range_witness<'a>(
        &'a self,
        left: Option<KeyBound<'a>>,
        right: Option<KeyBound<'a>>,
        f: fn(&'a Node<K, V>) -> HashTree<'a>,
    ) -> HashTree<'a> {
        match (left, right) {
            (None, None) => Node::full_witness_tree(&self.root, f),
            (Some(l), None) => self.witness_range_above(l, f),
            (None, Some(r)) => self.witness_range_below(r, f),
            (Some(l), Some(r)) => self.witness_range_between(l, r, f),
        }
    }

    /// Constructs a hash tree that acts as a proof that there is a
    /// entry with the specified key in this map.  The proof also
    /// contains the value in question.
    ///
    /// If the key is not in the map, returns a proof of absence.
    pub fn witness<'a>(&'a self, key: &[u8]) -> HashTree<'a> {
        self.nested_witness(key, |v| v.as_hash_tree())
    }

    /// Like `witness`, but gives the caller more control over the
    /// construction of the value witness.  This method is useful for
    /// constructing witnesses for nested certified maps.
    pub fn nested_witness<'a>(
        &'a self,
        key: &[u8],
        f: impl FnOnce(&'a V) -> HashTree<'a>,
    ) -> HashTree<'a> {
        if let Some(t) = self.lookup_and_build_witness(key, f) {
            return t;
        }
        self.range_witness(
            self.lower_bound(key),
            self.upper_bound(key),
            Node::witness_tree,
        )
    }

    /// Returns a witness enumerating all the keys in this map.  The
    /// resulting tree doesn't include values, they are replaced with
    /// "Pruned" nodes.
    pub fn keys(&self) -> HashTree<'_> {
        Node::full_witness_tree(&self.root, Node::witness_tree)
    }

    /// Returns a witness for the keys in the specified range.  The
    /// resulting tree doesn't include values, they are replaced with
    /// "Pruned" nodes.
    pub fn key_range(&self, first: &[u8], last: &[u8]) -> HashTree<'_> {
        self.range_witness(
            self.lower_bound(first),
            self.upper_bound(last),
            Node::witness_tree,
        )
    }

    /// Returns a witness for the key-value pairs in the specified range.
    /// The resulting tree contains both keys and values.
    pub fn value_range(&self, first: &[u8], last: &[u8]) -> HashTree<'_> {
        self.range_witness(
            self.lower_bound(first),
            self.upper_bound(last),
            Node::data_tree,
        )
    }

    /// Returns a witness that enumerates all the keys starting with
    /// the specified prefix.
    pub fn keys_with_prefix(&self, prefix: &[u8]) -> HashTree<'_> {
        self.range_witness(
            self.lower_bound(prefix),
            self.right_prefix_neighbor(prefix),
            Node::witness_tree,
        )
    }

    pub fn iter(&self) -> Iter<'_, K, V> {
        match &self.root {
            None => Iter {
                visit: Visit::Pre,
                parents: vec![],
            },
            Some(n) => Iter {
                visit: Visit::Pre,
                parents: vec![&n],
            },
        }
    }

    /// Enumerates all the key-value pairs in the tree.
    pub fn for_each<'a, F>(&'a self, mut f: F)
    where
        F: 'a + FnMut(&'a [u8], &'a V),
    {
        Node::visit(&self.root, &mut f)
    }

    fn witness_range_above<'a>(
        &'a self,
        lo: KeyBound<'a>,
        f: fn(&'a Node<K, V>) -> HashTree<'a>,
    ) -> HashTree<'a> {
        fn go<'a, K: 'static + AsRef<[u8]>, V: AsHashTree + 'static>(
            n: &'a NodeRef<K, V>,
            lo: KeyBound<'a>,
            f: fn(&'a Node<K, V>) -> HashTree<'a>,
        ) -> HashTree<'a> {
            match n {
                None => Empty,
                Some(n) => match (*n).key.as_ref().cmp(lo.as_ref()) {
                    Equal => three_way_fork(
                        n.left_hash_tree(),
                        match lo {
                            KeyBound::Exact(_) => f(n),
                            KeyBound::Neighbor(_) => n.witness_tree(),
                        },
                        Node::full_witness_tree(&n.right, f),
                    ),
                    Less => three_way_fork(
                        n.left_hash_tree(),
                        Pruned(n.data_hash()),
                        go(&n.right, lo, f),
                    ),
                    Greater => three_way_fork(
                        go(&n.left, lo, f),
                        f(n),
                        Node::full_witness_tree(&n.right, f),
                    ),
                },
            }
        }
        go(&self.root, lo, f)
    }

    fn witness_range_below<'a>(
        &'a self,
        hi: KeyBound<'a>,
        f: fn(&'a Node<K, V>) -> HashTree<'a>,
    ) -> HashTree<'a> {
        fn go<'a, K: 'static + AsRef<[u8]>, V: AsHashTree + 'static>(
            n: &'a NodeRef<K, V>,
            hi: KeyBound<'a>,
            f: fn(&'a Node<K, V>) -> HashTree<'a>,
        ) -> HashTree<'a> {
            match n {
                None => Empty,
                Some(n) => match n.key.as_ref().cmp(hi.as_ref()) {
                    Equal => three_way_fork(
                        Node::full_witness_tree(&n.left, f),
                        match hi {
                            KeyBound::Exact(_) => f(n),
                            KeyBound::Neighbor(_) => n.witness_tree(),
                        },
                        n.right_hash_tree(),
                    ),
                    Greater => three_way_fork(
                        go(&n.left, hi, f),
                        Pruned(n.data_hash()),
                        n.right_hash_tree(),
                    ),
                    Less => three_way_fork(
                        Node::full_witness_tree(&n.left, f),
                        f(n),
                        go(&n.right, hi, f),
                    ),
                },
            }
        }
        go(&self.root, hi, f)
    }

    fn witness_range_between<'a>(
        &'a self,
        lo: KeyBound<'a>,
        hi: KeyBound<'a>,
        f: fn(&'a Node<K, V>) -> HashTree<'a>,
    ) -> HashTree<'a> {
        debug_assert!(
            lo.as_ref() <= hi.as_ref(),
            "lo = {:?} > hi = {:?}",
            lo.as_ref(),
            hi.as_ref()
        );
        fn go<'a, K: 'static + AsRef<[u8]>, V: AsHashTree + 'static>(
            n: &'a NodeRef<K, V>,
            lo: KeyBound<'a>,
            hi: KeyBound<'a>,
            f: fn(&'a Node<K, V>) -> HashTree<'a>,
        ) -> HashTree<'a> {
            match n {
                None => Empty,
                Some(n) => {
                    let k = n.key.as_ref();
                    match (lo.as_ref().cmp(k), k.cmp(hi.as_ref())) {
                        (Less, Less) => {
                            three_way_fork(go(&n.left, lo, hi, f), f(n), go(&n.right, lo, hi, f))
                        }
                        (Equal, Equal) => three_way_fork(
                            n.left_hash_tree(),
                            match (lo, hi) {
                                (KeyBound::Exact(_), _) => f(n),
                                (_, KeyBound::Exact(_)) => f(n),
                                _ => n.witness_tree(),
                            },
                            n.right_hash_tree(),
                        ),
                        (_, Equal) => three_way_fork(
                            go(&n.left, lo, hi, f),
                            match hi {
                                KeyBound::Exact(_) => f(n),
                                KeyBound::Neighbor(_) => n.witness_tree(),
                            },
                            n.right_hash_tree(),
                        ),
                        (Equal, _) => three_way_fork(
                            n.left_hash_tree(),
                            match lo {
                                KeyBound::Exact(_) => f(n),
                                KeyBound::Neighbor(_) => n.witness_tree(),
                            },
                            go(&n.right, lo, hi, f),
                        ),
                        (Less, Greater) => three_way_fork(
                            go(&n.left, lo, hi, f),
                            Pruned(n.data_hash()),
                            n.right_hash_tree(),
                        ),
                        (Greater, Less) => three_way_fork(
                            n.left_hash_tree(),
                            Pruned(n.data_hash()),
                            go(&n.right, lo, hi, f),
                        ),
                        _ => Pruned(n.subtree_hash),
                    }
                }
            }
        }
        go(&self.root, lo, hi, f)
    }

    fn lower_bound(&self, key: &[u8]) -> Option<KeyBound<'_>> {
        fn go<'a, K: 'static + AsRef<[u8]>, V>(
            n: &'a NodeRef<K, V>,
            key: &[u8],
        ) -> Option<KeyBound<'a>> {
            n.as_ref().and_then(|n| {
                let node_key = n.key.as_ref();
                match node_key.cmp(key) {
                    Less => go(&n.right, key).or(Some(KeyBound::Neighbor(node_key))),
                    Equal => Some(KeyBound::Exact(node_key)),
                    Greater => go(&n.left, key),
                }
            })
        }
        go(&self.root, key)
    }

    fn upper_bound(&self, key: &[u8]) -> Option<KeyBound<'_>> {
        fn go<'a, K: 'static + AsRef<[u8]>, V>(
            n: &'a NodeRef<K, V>,
            key: &[u8],
        ) -> Option<KeyBound<'a>> {
            n.as_ref().and_then(|n| {
                let node_key = n.key.as_ref();
                match node_key.cmp(key) {
                    Less => go(&n.right, key),
                    Equal => Some(KeyBound::Exact(node_key)),
                    Greater => go(&n.left, key).or(Some(KeyBound::Neighbor(node_key))),
                }
            })
        }
        go(&self.root, key)
    }

    fn right_prefix_neighbor(&self, prefix: &[u8]) -> Option<KeyBound<'_>> {
        fn is_prefix_of(p: &[u8], x: &[u8]) -> bool {
            if p.len() > x.len() {
                return false;
            }
            &x[0..p.len()] == p
        }
        fn go<'a, K: 'static + AsRef<[u8]>, V>(
            n: &'a NodeRef<K, V>,
            prefix: &[u8],
        ) -> Option<KeyBound<'a>> {
            n.as_ref().and_then(|n| {
                let node_key = n.key.as_ref();
                match node_key.cmp(prefix) {
                    Greater if is_prefix_of(prefix, node_key) => go(&n.right, prefix),
                    Greater => go(&n.left, prefix).or(Some(KeyBound::Neighbor(node_key))),
                    Less | Equal => go(&n.right, prefix),
                }
            })
        }
        go(&self.root, prefix)
    }

    fn lookup_and_build_witness<'a>(
        &'a self,
        key: &[u8],
        f: impl FnOnce(&'a V) -> HashTree<'a>,
    ) -> Option<HashTree<'a>> {
        fn go<'a, K: 'static + AsRef<[u8]>, V: AsHashTree + 'static>(
            n: &'a NodeRef<K, V>,
            key: &[u8],
            f: impl FnOnce(&'a V) -> HashTree<'a>,
        ) -> Option<HashTree<'a>> {
            n.as_ref().and_then(|n| match key.cmp(n.key.as_ref()) {
                Equal => Some(three_way_fork(
                    n.left_hash_tree(),
                    n.subtree_with(f),
                    n.right_hash_tree(),
                )),
                Less => {
                    let subtree = go(&n.left, key, f)?;
                    Some(three_way_fork(
                        subtree,
                        Pruned(n.data_hash()),
                        n.right_hash_tree(),
                    ))
                }
                Greater => {
                    let subtree = go(&n.right, key, f)?;
                    Some(three_way_fork(
                        n.left_hash_tree(),
                        Pruned(n.data_hash()),
                        subtree,
                    ))
                }
            })
        }
        go(&self.root, key, f)
    }

    /// Inserts a key-value entry into the map.
    pub fn insert(&mut self, key: K, value: V) {
        fn go<K: 'static + AsRef<[u8]>, V: AsHashTree + 'static>(
            h: NodeRef<K, V>,
            k: K,
            v: V,
        ) -> Box<Node<K, V>> {
            match h {
                None => Node::new(k, v),
                Some(mut h) => {
                    match k.as_ref().cmp(h.key.as_ref()) {
                        Equal => {
                            h.value = v;
                        }
                        Less => {
                            h.left = Some(go(h.left, k, v));
                        }
                        Greater => {
                            h.right = Some(go(h.right, k, v));
                        }
                    }
                    h.update_subtree_hash();
                    balance(h)
                }
            }
        }
        let mut root = go(self.root.take(), key, value);
        root.color = Color::Black;
        self.root = Some(root);

        #[cfg(test)]
        debug_assert!(
            is_balanced(&self.root),
            "the tree is not balanced:\n{:?}",
            DebugView(&self.root)
        );
    }

    /// Removes the specified key from the map.
    pub fn delete(&mut self, key: &[u8]) {
        fn move_red_left<K: 'static + AsRef<[u8]>, V: AsHashTree + 'static>(
            mut h: Box<Node<K, V>>,
        ) -> Box<Node<K, V>> {
            flip_colors(&mut h);
            if is_red(&h.right.as_ref().unwrap().left) {
                h.right = Some(rotate_right(h.right.take().unwrap()));
                h = rotate_left(h);
                flip_colors(&mut h);
            }
            h
        }

        fn move_red_right<K: 'static + AsRef<[u8]>, V: AsHashTree + 'static>(
            mut h: Box<Node<K, V>>,
        ) -> Box<Node<K, V>> {
            flip_colors(&mut h);
            if is_red(&h.left.as_ref().unwrap().left) {
                h = rotate_right(h);
                flip_colors(&mut h);
            }
            h
        }

        #[inline]
        fn min<K: 'static + AsRef<[u8]>, V: AsHashTree + 'static>(
            mut h: &mut Box<Node<K, V>>,
        ) -> &mut Box<Node<K, V>> {
            while h.left.is_some() {
                h = h.left.as_mut().unwrap();
            }
            h
        }

        fn delete_min<K: 'static + AsRef<[u8]>, V: AsHashTree + 'static>(
            mut h: Box<Node<K, V>>,
        ) -> NodeRef<K, V> {
            if h.left.is_none() {
                debug_assert!(h.right.is_none());
                drop(h);
<<<<<<< HEAD
                return Node::null();
=======
                return None;
>>>>>>> 1ed1b138
            }
            if !is_red(&h.left) && !is_red(&h.left.as_ref().unwrap().left) {
                h = move_red_left(h);
            }
            h.left = delete_min(h.left.unwrap());
            h.update_subtree_hash();
            Some(balance(h))
        }

        fn go<K: 'static + AsRef<[u8]>, V: AsHashTree + 'static>(
            mut h: Box<Node<K, V>>,
            key: &[u8],
        ) -> NodeRef<K, V> {
            if key < h.key.as_ref() {
<<<<<<< HEAD
=======
                debug_assert!(h.left.is_some(), "the key must be present in the tree");
>>>>>>> 1ed1b138
                if !is_red(&h.left) && !is_red(&h.left.as_ref().unwrap().left) {
                    h = move_red_left(h);
                }
                h.left = go(h.left.take().unwrap(), key);
            } else {
                if is_red(&h.left) {
                    h = rotate_right(h);
                }
                if key == h.key.as_ref() && h.right.is_none() {
                    debug_assert!(h.left.is_none());
                    drop(h);
<<<<<<< HEAD
                    return Node::null();
=======
                    return None;
>>>>>>> 1ed1b138
                }

                if !is_red(&h.right) && !is_red(&h.right.as_ref().unwrap().left) {
                    h = move_red_right(h);
                }

                if key == h.key.as_ref() {
                    let m = min(h.right.as_mut().unwrap());
                    std::mem::swap(&mut h.key, &mut m.key);
                    std::mem::swap(&mut h.value, &mut m.value);
                    h.right = delete_min(h.right.take().unwrap());
                } else {
                    h.right = go(h.right.take().unwrap(), key);
                }
            }
            h.update_subtree_hash();
            Some(balance(h))
        }

        if self.get(key).is_none() {
            return;
        }

        if !is_red(&self.root.as_ref().unwrap().left) && !is_red(&self.root.as_ref().unwrap().right)
        {
            self.root.as_mut().unwrap().color = Color::Red;
        }
        self.root = go(self.root.take().unwrap(), key);
        if let Some(n) = self.root.as_mut() {
            n.color = Color::Black;
        }

        #[cfg(test)]
        debug_assert!(
            is_balanced(&self.root),
            "unbalanced map: {:?}",
            DebugView(&self.root)
        );

        debug_assert!(self.get(key).is_none());
    }
}

fn three_way_fork<'a>(l: HashTree<'a>, m: HashTree<'a>, r: HashTree<'a>) -> HashTree<'a> {
    match (l, m, r) {
        (Empty, m, Empty) => m,
        (l, m, Empty) => fork(l, m),
        (Empty, m, r) => fork(m, r),
        (Pruned(lhash), Pruned(mhash), Pruned(rhash)) => {
            Pruned(fork_hash(&lhash, &fork_hash(&mhash, &rhash)))
        }
        (l, Pruned(mhash), Pruned(rhash)) => fork(l, Pruned(fork_hash(&mhash, &rhash))),
        (l, m, r) => fork(l, fork(m, r)),
    }
}

// helper functions
fn is_red<K, V>(x: &NodeRef<K, V>) -> bool {
    x.as_ref().map(|h| h.color == Color::Red).unwrap_or(false)
}

fn balance<K: AsRef<[u8]> + 'static, V: AsHashTree + 'static>(
    mut h: Box<Node<K, V>>,
) -> Box<Node<K, V>> {
    if is_red(&h.right) && !is_red(&h.left) {
        h = rotate_left(h);
    }
    if is_red(&h.left) && is_red(&h.left.as_ref().unwrap().left) {
        h = rotate_right(h);
    }
    if is_red(&h.left) && is_red(&h.right) {
        flip_colors(&mut h)
    }
    h
}

/// Make a left-leaning link lean to the right.
fn rotate_right<K: 'static + AsRef<[u8]>, V: AsHashTree + 'static>(
    mut h: Box<Node<K, V>>,
) -> Box<Node<K, V>> {
    debug_assert!(is_red(&h.left));

    let mut x = h.left.take().unwrap();
    h.left = x.right.take();
    h.update_subtree_hash();

    x.right = Some(h);
    x.color = x.right.as_ref().unwrap().color;
    x.right.as_mut().unwrap().color = Color::Red;
    x.update_subtree_hash();

    x
}

fn rotate_left<K: 'static + AsRef<[u8]>, V: AsHashTree + 'static>(
    mut h: Box<Node<K, V>>,
) -> Box<Node<K, V>> {
    debug_assert!(is_red(&h.right));

    let mut x = h.right.take().unwrap();
    h.right = x.left.take();
    h.update_subtree_hash();

    x.left = Some(h);
    x.color = x.left.as_ref().unwrap().color;
    x.left.as_mut().unwrap().color = Color::Red;
    x.update_subtree_hash();

    x
}

fn flip_colors<K, V>(h: &mut Box<Node<K, V>>) {
    h.color.flip_assign();
    h.left.as_mut().unwrap().color.flip_assign();
    h.right.as_mut().unwrap().color.flip_assign();
}

#[cfg(test)]
fn is_balanced<K, V>(root: &NodeRef<K, V>) -> bool {
    fn go<K, V>(node: &NodeRef<K, V>, mut num_black: usize) -> bool {
        match node {
            None => num_black == 0,
            Some(ref n) => {
                if !is_red(node) {
                    debug_assert!(num_black > 0);
                    num_black -= 1;
                } else {
                    assert!(!is_red(&n.left));
                    assert!(!is_red(&n.right));
                }
                go(&n.left, num_black) && go(&n.right, num_black)
            }
        }
    }

    let mut num_black = 0;
    let mut x = root;
    while let Some(n) = x {
        if !is_red(x) {
            num_black += 1;
        }
        x = &n.left;
    }
    go(root, num_black)
}

struct DebugView<'a, K, V>(&'a NodeRef<K, V>);

impl<'a, K: AsRef<[u8]>, V> fmt::Debug for DebugView<'a, K, V> {
    fn fmt(&self, f: &mut fmt::Formatter<'_>) -> fmt::Result {
        fn go<K: AsRef<[u8]>, V>(
            f: &mut fmt::Formatter<'_>,
            node: &NodeRef<K, V>,
            offset: usize,
        ) -> fmt::Result {
            match node {
                None => writeln!(f, "{:width$}[B] <null>", "", width = offset),
                Some(ref h) => {
                    writeln!(
                        f,
                        "{:width$}[{}] {:?}",
                        "",
                        if is_red(node) { "R" } else { "B" },
                        h.key.as_ref(),
                        width = offset
                    )?;
                    go(f, &h.left, offset + 2)?;
                    go(f, &h.right, offset + 2)
                }
            }
        }
        go(f, self.0, 0)
    }
}

#[cfg(test)]
mod test;<|MERGE_RESOLUTION|>--- conflicted
+++ resolved
@@ -133,11 +133,6 @@
         }
     }
 
-<<<<<<< HEAD
-    fn null() -> NodeRef<K, V> {
-        None
-    }
-
     fn visit<'a, F>(n: &'a NodeRef<K, V>, f: &mut F)
     where
         F: 'a + FnMut(&'a [u8], &'a V),
@@ -153,23 +148,6 @@
         labeled(self.key.as_ref(), self.value.as_hash_tree())
     }
 
-=======
-    fn visit<'a, F>(n: &'a NodeRef<K, V>, f: &mut F)
-    where
-        F: 'a + FnMut(&'a [u8], &'a V),
-    {
-        if let Some(n) = n {
-            Self::visit(&n.left, f);
-            (*f)(n.key.as_ref(), &n.value);
-            Self::visit(&n.right, f)
-        }
-    }
-
-    fn data_tree(&self) -> HashTree<'_> {
-        labeled(self.key.as_ref(), self.value.as_hash_tree())
-    }
-
->>>>>>> 1ed1b138
     fn subtree_with<'a>(&'a self, f: impl FnOnce(&'a V) -> HashTree<'a>) -> HashTree<'a> {
         labeled(self.key.as_ref(), f(&self.value))
     }
@@ -194,7 +172,6 @@
 
     fn update_subtree_hash(&mut self) {
         self.subtree_hash = self.compute_subtree_hash();
-<<<<<<< HEAD
     }
 
     fn compute_subtree_hash(&self) -> Hash {
@@ -206,8 +183,6 @@
             (None, Some(r)) => fork_hash(&h, &r.subtree_hash),
             (Some(l), Some(r)) => fork_hash(&l.subtree_hash, &fork_hash(&h, &r.subtree_hash)),
         }
-=======
->>>>>>> 1ed1b138
     }
 }
 
@@ -218,7 +193,6 @@
     Post,
 }
 
-<<<<<<< HEAD
 /// Iterator over a RbTree.
 pub struct Iter<'a, K, V> {
     visit: Visit,
@@ -279,16 +253,6 @@
             if self.visit == Visit::In {
                 return self.parents.last().map(|n| (&n.key, &n.value));
             }
-=======
-    fn compute_subtree_hash(&self) -> Hash {
-        let h = self.data_hash();
-
-        match (self.left.as_ref(), self.right.as_ref()) {
-            (None, None) => h,
-            (Some(l), None) => fork_hash(&l.subtree_hash, &h),
-            (None, Some(r)) => fork_hash(&h, &r.subtree_hash),
-            (Some(l), Some(r)) => fork_hash(&l.subtree_hash, &fork_hash(&h, &r.subtree_hash)),
->>>>>>> 1ed1b138
         }
         None
     }
@@ -299,7 +263,6 @@
 #[derive(Default, Clone)]
 pub struct RbTree<K: 'static + AsRef<[u8]>, V: AsHashTree + 'static> {
     root: NodeRef<K, V>,
-<<<<<<< HEAD
 }
 
 impl<K, V> PartialEq for RbTree<K, V>
@@ -337,8 +300,6 @@
     fn cmp(&self, other: &Self) -> Ordering {
         self.iter().cmp(other.iter())
     }
-=======
->>>>>>> 1ed1b138
 }
 
 impl<K, V> std::iter::FromIterator<(K, V)> for RbTree<K, V>
@@ -843,11 +804,7 @@
             if h.left.is_none() {
                 debug_assert!(h.right.is_none());
                 drop(h);
-<<<<<<< HEAD
-                return Node::null();
-=======
                 return None;
->>>>>>> 1ed1b138
             }
             if !is_red(&h.left) && !is_red(&h.left.as_ref().unwrap().left) {
                 h = move_red_left(h);
@@ -862,10 +819,7 @@
             key: &[u8],
         ) -> NodeRef<K, V> {
             if key < h.key.as_ref() {
-<<<<<<< HEAD
-=======
                 debug_assert!(h.left.is_some(), "the key must be present in the tree");
->>>>>>> 1ed1b138
                 if !is_red(&h.left) && !is_red(&h.left.as_ref().unwrap().left) {
                     h = move_red_left(h);
                 }
@@ -877,11 +831,7 @@
                 if key == h.key.as_ref() && h.right.is_none() {
                     debug_assert!(h.left.is_none());
                     drop(h);
-<<<<<<< HEAD
-                    return Node::null();
-=======
                     return None;
->>>>>>> 1ed1b138
                 }
 
                 if !is_red(&h.right) && !is_red(&h.right.as_ref().unwrap().left) {
