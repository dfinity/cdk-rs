[package]
name = "ic-cdk-timers"
<<<<<<< HEAD
version = "0.9.1"
=======
version = "0.10.0"
>>>>>>> 3e540167
authors.workspace = true
edition.workspace = true
license.workspace = true
rust-version.workspace = true
repository.workspace = true
description = "Timers library for the Rust CDK."
homepage = "https://docs.rs/ic-cdk"
documentation = "https://docs.rs/ic-cdk-timers"
readme = "README.md"
categories = [
    "api-bindings",
    "data-structures",
    "no-std",
    "development-tools::ffi",
]
keywords = ["internet-computer", "dfinity", "canister", "cdk"]
include = ["src", "Cargo.toml", "LICENSE", "README.md", "build.rs"]
# DO NOT change this field, not even to update the link, unless you are updating every existing version of the package.
# Update the link by updating the links-pin tag.
links = "ic-cdk-timers (canister_global_timer), see https://github.com/dfinity/cdk-rs/blob/links-pin/TROUBLESHOOTING.md"

[dependencies]
ic0.workspace = true
ic-cdk.workspace = true
serde.workspace = true
serde_bytes.workspace = true
slotmap.workspace = true
futures.workspace = true

[package.metadata.docs.rs]
default-target = "wasm32-unknown-unknown"
rustc-args = ["--cfg=docsrs"]<|MERGE_RESOLUTION|>--- conflicted
+++ resolved
@@ -1,10 +1,6 @@
 [package]
 name = "ic-cdk-timers"
-<<<<<<< HEAD
-version = "0.9.1"
-=======
 version = "0.10.0"
->>>>>>> 3e540167
 authors.workspace = true
 edition.workspace = true
 license.workspace = true
