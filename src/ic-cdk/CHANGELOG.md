--- conflicted
+++ resolved
@@ -8,10 +8,7 @@
 
 ### Added
 
-<<<<<<< HEAD
-- Add `is_recovering_from_trap` function for implementing trap cleanup logic
-- Add management canister methods for interacting with the chunk store
-=======
+- Management canister methods for interacting with the chunk store. (#461)
 - Provide safe wrapper of global_timer_set in ic-cdk. (#475)
 
 ## [0.13.1] - 2024-03-01
@@ -35,7 +32,6 @@
 ### Changed
 
 - `ic_cdk::api::call::arg_data` takes `ArgDecoderConfig` as argument. (#465)
->>>>>>> db3b0ef8
 
 ## [0.12.1] - 2024-01-12
 
