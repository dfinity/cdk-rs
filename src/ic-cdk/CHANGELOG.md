# Changelog
All notable changes to this project will be documented in this file.

The format is based on [Keep a Changelog](https://keepachangelog.com/en/1.0.0/),
and this project adheres to [Semantic Versioning](https://semver.org/spec/v2.0.0.html).

## [unreleased]

<<<<<<< HEAD
### Refactored

- Change from pleco to tanton for the chess library in the chess example. (#345)
=======
## [0.6.8] - 2022-11-28

### Added

- Added composite queries via `#[query(composite = true)]`. (#344)

  Composite queries cannot be run as update calls, but can make inter-canister calls to other query functions.

- Implemented the canister timers API, located in module `ic_cdk::timer`. (#342)
>>>>>>> 2b13607f

## [0.6.7] - 2022-11-16

### Changed

- Improve error message on trap while decoding arguments. (#339)

## [0.6.6] - 2022-11-09

### Added

- Added `StableIO` to implement both `io::Write` and `io::Read` for stable memory. (#335)
- Added 64-bit support for `io::Write` and `io::Read` via `StableIO`.
- Implement `io::Seek` for stable storage.

### Changed

-  `StableWriter` and `StableReader` are now wrappers around `StableIO`. 

## [0.6.5] - 2022-11-04

### Changed

BREAKING CHANGE of experimental API:
- `http_request` to support `context` field in callback function. (#326)

## [0.6.4] - 2022-10-28

### Added

- Expose `offset` of `StableReader` and `StableWriter`. (#330)

## [0.6.3] - 2022-10-26

### Fixed

- Doc can build on docs.rs. (#327)

## [0.6.2] - 2022-10-24

### Refactored

- Separate `ic0` crate for system API. (#324)

## [0.6.1] - 2022-10-14

### Added

- `create_canister_with_extra_cycles` to specify cycles when create canister (#322)

### Fixed

- `create_canister` should charge 0.1T cycles (#322)

## [0.6.0] - 2022-10-03

### Changed

- Upgrade `candid` to `0.8.0` (#321)

## [0.5.7] - 2022-09-27

### Fixed
- Overhaul management canister, especially `transform` type in `http_request`  (#312)

## [0.5.6] - 2022-08-10

### Added
- New `ic_cdk::api::management_canister` module for calling the IC management canister (#295)
- Derive common traits for `RejectionCode` (#294)
- `ManualReply::reject` function (#297)

### Fixed
- Failure to decode the reply in `ic_cdk::call` does not trap anymore (#301)

## [0.5.5] - 2022-07-22

### Added
- Derive `CandidType` and `Deserialize` for `RejectionCode` (#291, #293)

## [0.5.3] - 2022-07-19

### Added
- `instruction_counter` function as a shorthand for `performance_counter(0)` (#283)

### Changed
- Make `CanisterStableMemory` public (#281)
- BREAKING CHANGE: move performance_counter from the `ic_cdk::api::call` to `ic_cdk::api` module (#283)

### Fixed
- Outdated documentation for `ManualReply` (#286)

## [0.5.2] - 2022-06-23
### Added
- `arg_data_raw_size` for checking the size of the arg-data-raw before copying to a vector or deserializing (#263)
- `performance_counter` for getting the value of specified performance counter (#277)

### Fixed
- Use explicitly type u8 in vector initialization (#264)
- Make `reply_raw` avoid writing empty replies
- Uses new format for candid environment variables in import macros. Requires DFX >=0.9.2 (#270)

## [0.5.1] - 2022-05-16
### Added
- `BufferedStableReader` for efficient reading from stable memory (#247)
- `BufferedStableWriter` for efficient writing to stable memory (#245)
- `reply_raw` and publish `arg_data_raw` for serialization-agnostic arguments fetching and replies (#256)
- Support for one-way calls (see `notify` and `notify_raw` functions) (#261)

### Fixed
- Panicking after `.await` does not leak resources anymore (#232, #250)

## [0.5.0] - 2022-03-29
### Added
- Update canister calling API for 128-bit cycles (#228)

### Changed
- Take slice rather than owned Vec as input arg (#217)
- Remove non-stable storage API (#215)
- Allow configuring export macros to not reply (#210)
- Add Clone and Copy to RejectionCode (#202)

### Fixed
- Do not call done() in stable_restore() (#216) 
- Remove out-of-bounds vulnerability (#208)
- Run inter-canister calls without awaiting (#233)

## [0.4.0] - 2022-01-26
### Changed
- `candid` is required to be included in `[dependencies]` to use the `#[import]` macro  (#190) 
- Deprecate block_on in favour of the new spawn function (#189) 
- Trap in setup panic hook (#172)

## [0.3.3] - 2021-11-17
### Added
- Update system API for 128 bit cycles (#167)

## [0.3.2] - 2021-09-16
### Added
- Add support for 64 bit stable memory (#137) 
- Add support for 'heartbeat' and 'inspect_message' (#129)<|MERGE_RESOLUTION|>--- conflicted
+++ resolved
@@ -6,11 +6,10 @@
 
 ## [unreleased]
 
-<<<<<<< HEAD
 ### Refactored
 
 - Change from pleco to tanton for the chess library in the chess example. (#345)
-=======
+
 ## [0.6.8] - 2022-11-28
 
 ### Added
@@ -20,7 +19,6 @@
   Composite queries cannot be run as update calls, but can make inter-canister calls to other query functions.
 
 - Implemented the canister timers API, located in module `ic_cdk::timer`. (#342)
->>>>>>> 2b13607f
 
 ## [0.6.7] - 2022-11-16
 
