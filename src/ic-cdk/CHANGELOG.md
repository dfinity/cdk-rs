# Changelog
All notable changes to this project will be documented in this file.

The format is based on [Keep a Changelog](https://keepachangelog.com/en/1.0.0/),
and this project adheres to [Semantic Versioning](https://semver.org/spec/v2.0.0.html).

## [unreleased]

<<<<<<< HEAD
### Added

- Implemented `From<Principal>` for `Subaccount` (#361)
=======
## [0.6.9] - 2023-01-18

### Fixed

- Allow timers to cancel themselves. (#360)
>>>>>>> 719625f1

### Refactored

- Change from pleco to tanton for the chess library in the chess example. (#345)

## [0.6.8] - 2022-11-28

### Added

- Added composite queries via `#[query(composite = true)]`. (#344)

  Composite queries cannot be run as update calls, but can make inter-canister calls to other query functions.

- Implemented the canister timers API, located in module `ic_cdk::timer`. (#342)

## [0.6.7] - 2022-11-16

### Changed

- Improve error message on trap while decoding arguments. (#339)

## [0.6.6] - 2022-11-09

### Added

- Added `StableIO` to implement both `io::Write` and `io::Read` for stable memory. (#335)
- Added 64-bit support for `io::Write` and `io::Read` via `StableIO`.
- Implement `io::Seek` for stable storage.

### Changed

-  `StableWriter` and `StableReader` are now wrappers around `StableIO`. 

## [0.6.5] - 2022-11-04

### Changed

BREAKING CHANGE of experimental API:
- `http_request` to support `context` field in callback function. (#326)

## [0.6.4] - 2022-10-28

### Added

- Expose `offset` of `StableReader` and `StableWriter`. (#330)

## [0.6.3] - 2022-10-26

### Fixed

- Doc can build on docs.rs. (#327)

## [0.6.2] - 2022-10-24

### Refactored

- Separate `ic0` crate for system API. (#324)

## [0.6.1] - 2022-10-14

### Added

- `create_canister_with_extra_cycles` to specify cycles when create canister (#322)

### Fixed

- `create_canister` should charge 0.1T cycles (#322)

## [0.6.0] - 2022-10-03

### Changed

- Upgrade `candid` to `0.8.0` (#321)

## [0.5.7] - 2022-09-27

### Fixed
- Overhaul management canister, especially `transform` type in `http_request`  (#312)

## [0.5.6] - 2022-08-10

### Added
- New `ic_cdk::api::management_canister` module for calling the IC management canister (#295)
- Derive common traits for `RejectionCode` (#294)
- `ManualReply::reject` function (#297)

### Fixed
- Failure to decode the reply in `ic_cdk::call` does not trap anymore (#301)

## [0.5.5] - 2022-07-22

### Added
- Derive `CandidType` and `Deserialize` for `RejectionCode` (#291, #293)

## [0.5.3] - 2022-07-19

### Added
- `instruction_counter` function as a shorthand for `performance_counter(0)` (#283)

### Changed
- Make `CanisterStableMemory` public (#281)
- BREAKING CHANGE: move performance_counter from the `ic_cdk::api::call` to `ic_cdk::api` module (#283)

### Fixed
- Outdated documentation for `ManualReply` (#286)

## [0.5.2] - 2022-06-23
### Added
- `arg_data_raw_size` for checking the size of the arg-data-raw before copying to a vector or deserializing (#263)
- `performance_counter` for getting the value of specified performance counter (#277)

### Fixed
- Use explicitly type u8 in vector initialization (#264)
- Make `reply_raw` avoid writing empty replies
- Uses new format for candid environment variables in import macros. Requires DFX >=0.9.2 (#270)

## [0.5.1] - 2022-05-16
### Added
- `BufferedStableReader` for efficient reading from stable memory (#247)
- `BufferedStableWriter` for efficient writing to stable memory (#245)
- `reply_raw` and publish `arg_data_raw` for serialization-agnostic arguments fetching and replies (#256)
- Support for one-way calls (see `notify` and `notify_raw` functions) (#261)

### Fixed
- Panicking after `.await` does not leak resources anymore (#232, #250)

## [0.5.0] - 2022-03-29
### Added
- Update canister calling API for 128-bit cycles (#228)

### Changed
- Take slice rather than owned Vec as input arg (#217)
- Remove non-stable storage API (#215)
- Allow configuring export macros to not reply (#210)
- Add Clone and Copy to RejectionCode (#202)

### Fixed
- Do not call done() in stable_restore() (#216) 
- Remove out-of-bounds vulnerability (#208)
- Run inter-canister calls without awaiting (#233)

## [0.4.0] - 2022-01-26
### Changed
- `candid` is required to be included in `[dependencies]` to use the `#[import]` macro  (#190) 
- Deprecate block_on in favour of the new spawn function (#189) 
- Trap in setup panic hook (#172)

## [0.3.3] - 2021-11-17
### Added
- Update system API for 128 bit cycles (#167)

## [0.3.2] - 2021-09-16
### Added
- Add support for 64 bit stable memory (#137) 
- Add support for 'heartbeat' and 'inspect_message' (#129)<|MERGE_RESOLUTION|>--- conflicted
+++ resolved
@@ -6,17 +6,15 @@
 
 ## [unreleased]
 
-<<<<<<< HEAD
 ### Added
 
 - Implemented `From<Principal>` for `Subaccount` (#361)
-=======
+
 ## [0.6.9] - 2023-01-18
 
 ### Fixed
 
 - Allow timers to cancel themselves. (#360)
->>>>>>> 719625f1
 
 ### Refactored
 
