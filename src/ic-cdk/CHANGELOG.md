--- conflicted
+++ resolved
@@ -10,11 +10,8 @@
 
 ### Fixed
 - Use explicitly type u8 in vector initialization (#264)
-<<<<<<< HEAD
 - Make `reply_raw` avoid writing empty replies
-=======
 - Uses new format for candid environment variables in import macros. Requires DFX >=0.9.2 (#270)
->>>>>>> 468cc63b
 
 ## [0.5.1] - 2022-05-16
 ### Added
