# Changelog
All notable changes to this project will be documented in this file.

The format is based on [Keep a Changelog](https://keepachangelog.com/en/1.0.0/),
and this project adheres to [Semantic Versioning](https://semver.org/spec/v2.0.0.html).

## [unreleased]

<<<<<<< HEAD
* Add `AllowedViewers` to `LogVisibility` enum.
=======
## [0.16.0] - 2024-08-27
>>>>>>> 3e540167

### Changed

- BREAKING: Add the `LoadSnapshot` variant to `CanisterChangeDetails`. (#504)

### Added

- Support Canister State Snapshots. (#504)
  - Add methods: `take_canister_snapshot`, `load_canister_snapshot`, `list_canister_snapshots`, `delete_canister_snapshot`
  - Add types: `LoadSnapshotRecord`, `SnapshotId`, `Snapshot`, `TakeCanisterSnapshotArgs`, `LoadCanisterSnapshotArgs`, `DeleteCanisterSnapshotArgs`

## [0.15.0] - 2024-07-01

### Changed

- BREAKING: Stable Memory always use 64-bit addresses and `stable64_*` system API. (#498)
- BREAKING: Add `log_visibility` to the management canister API types: (#497)
   - `CanisterSettings`
   - `DefiniteCanisterSettings`.

## [0.14.0] - 2024-05-17
## [0.13.3] - 2024-05-10 (yanked)

### Added

- Provide safe wrapper of `in_replicated_execution` in ic-cdk. (#489)

### Changed

- Upgrade `ic0` to v0.23.0. (#489)
- BREAKING: Add `wasm_memory_limit` to the management canister API types: (#483)
   - `CanisterSettings`
   - `DefiniteCanisterSettings`.

## [0.13.2] - 2024-04-08

### Added

- Management canister methods for interacting with the chunk store. (#461)
- Provide safe wrapper of `global_timer_set` in ic-cdk. (#475)

## [0.13.1] - 2024-03-01

### Changed

- Upgrade `ic-cdk-macros` to v0.9.0.

## [0.13.0] - 2024-03-01 (yanked)

### Added

- Add `is_recovering_from_trap` function for implementing trap cleanup logic. (#456)
- Allow setting decoding quota for canister endpoints and inter-canister calls. (#465)
  * When defining canister endpoints, we add the following attributes: `#[update(decoding_quota = 10000, skipping_quota = 100, debug = true)]`
    - `skipping_quota` limits the amount of work allowed for skipping unneeded data on the wire. If this attributes is not present, we set a default quota of `10_000`. This affects ALL existing canisters, and is mainly used to improve canister throughput. See [docs on the Candid library](https://docs.rs/candid/latest/candid/de/struct.DecoderConfig.html#method.set_skipping_quota) to understand the skipping cost.
    - `decoding_quota` limits the total amount of work the deserializer can perform. See [docs on the Candid library](https://docs.rs/candid/latest/candid/de/struct.DecoderConfig.html#method.set_decoding_quota) to understand the cost model.
    - `debug = true` prints the instruction count and the decoding/skipping cost to the replica log, after a successful deserialization. The decoding/skipping cost is logged only when you have already set a quota in the attributes. The debug mode is useful to determine the right quotas above. Developers can send a few large payloads to the debugging endpoint and know the actual decoding cost.
  * When making inter-canister calls, we have a new function `call_with_config` to config the same decoding quotas described above. It's strongly recommended to use `call_with_config` when calling third-party untrusted canisters.

### Changed

- `ic_cdk::api::call::arg_data` takes `ArgDecoderConfig` as argument. (#465)

## [0.12.1] - 2024-01-12

### Changed

- Add "reserved cycles" fields to the management canister API: (#449)
  - `reserved_cycles` to `CanisterStatusResponse`
  - `reserved_cycles_limit` to `CanisterSettings` and `DefiniteCanisterSettings`

### Fixed

- The README file is now more informative and used as the front page of the doc site.
- The `call*` methods are documented with examples and notes.

## [0.12.0] - 2023-11-23

### Changed

- Upgrade `candid` to `0.10`. (#448)

## [0.11.4] - 2023-11-20

### Added

- `query_stats` in `canister_status` response. (#432)
  
## [0.11.3] - 2023-10-12

### Added

- Another type of performance counter: "call context instruction counter".
  Can be fetched using either method below: (#435)
  - `ic_cdk::api::performance_counter(1)`;
  - `ic_cdk::api::call_context_instruction_counter()` as a shorthand;

### Changed

- Deprecate `ic_cdk::api::call::performance_counter()` in favor of `ic_cdk::api::performance_counter()`. (#435)

## [0.11.2] - 2023-10-11

### Added

- `cycles_burn` corresponding to system API `ic0.cycles_burn128`. (#434)

### Changed

- Upgrade `ic0` to `0.21.1`. (#434)

## [0.11.1] - 2023-10-11

### Changed

- Upgrade `ic0` to `0.21.0`. (#433)

## [0.11.0] - 2023-09-18

### Changed

- Candid Export workflow is changed. (#424)
  * No need to compile for WASI separately.
  * Canisters should still invoke `ic_cdk::export_candid!()` to export candid.
  * Then use [`candid-extractor`](../candid-extractor/) to extract candid from the canister WASM.

## [0.10.0] - 2023-07-13

### Changed

- Upgrade `candid` to `0.9`. (#411)
- Remove `export` module. Please use candid directly in your project instead of using `ic_cdk::export::candid`.
- Remove `ic_cdk_macro::import` module. See below for a new way to import canisters.

### Added

- Export Candid: (#386)
  * A wasi feature that builds the canister as a standalone WASI binary. Running the binary in wasmtime outputs the canister interface
  * Build step:
  ```
  cargo build --target wasm32-unknown-unknown \
      --release \
      --package "$package" --features "ic-cdk/wasi"

  wasmtime "target/wasm32-unknown-unknown/release/$package.wasm" > $did_file

  cargo build --target wasm32-unknown-unknown \
      --release \
      --package "$package"

  ic-wasm "target/wasm32-unknown-unknown/release/$package.wasm" \
      -o "target/wasm32-unknown-unknown/release/$package.wasm" \
      metadata candid:service -v public -f $did_file
  ```
  * In the canister code, users have to add `ic_cdk::export_candid!()` at the end of `lib.rs`. In the future we may lift this requirement to provide a better DX.

- Import Candid: (#390)

  * Canister project adds `ic_cdk_bindgen` as a build dependency to generate canister bindings
  * build.rs
  ```
  use ic_cdk_bindgen::{Builder, Config};
  fn main() {
      let counter = Config::new("counter");
      let mut builder = Builder::new();
      builder.add(counter);
      builder.build(None);  // default write to src/declarations
  }
  ```
  * In the canister code,
  ```
  mod declarations;
  use declarations::counter::counter;

  counter.inc().await?
  ```

## [0.9.2] - 2023-06-22

### Changed

- Hardcodes the fee for `sign_with_ecdsa`. (#407)

## [0.9.1] - 2023-06-21 (yanked)

### Changed

- Bitcoin API handles cycles cost under the hood. (#406)

## [0.9.0] - 2023-06-20 (yanked)

### Added

- Set caller's canister version in the field `sender_canister_version` of management canister call payloads. (#401)
- Add management canister types for `canister_info` management canister call (`CanisterInfoRequest` and `CanisterInfoResponse`). (#401)

### Changed

- No hard-coded fees for management canister calls. (#404)

## [0.8.0] - 2023-05-26

### Added

- `ic0.is_controller` as a public function. (#383)

### Changed

- `TransformContext::new` has been replaced with dedicated functions that accept closures. (#385)
- `CallFuture` only makes an inter-canister call if it is awaited. (#391)

## [0.7.4] - 2023-03-21

### Added

- `WASM_PAGE_SIZE_IN_BYTES` made `pub`. (#380)
- `http_request_with_cycles`. (#381)

## [0.7.3] - 2023-03-01

### Fixed

- Addressed a compatibility error in the signature of the `call` family of functions. (#379)

## [0.7.2] - 2023-03-01

### Fixed

- Fix type name in error message when a deserialization error occurs after making a canister-to-canister call. (#355)

## [0.7.1] - 2023-02-22

### Fixed

- Update document for http_request. (#372)

## [0.7.0] - 2023-02-03

### Changed

- The timers API is not a feature anymore, it moved into a separate library, `ic-cdk-timers`. (#368)

## [0.6.10] - 2023-01-20

### Added

- Added `ic0.canister_version` as a public function. (#350)

## [0.6.9] - 2023-01-18

### Fixed

- Allow timers to cancel themselves. (#360)

### Refactored

- Change from pleco to tanton for the chess library in the chess example. (#345)
- Refactor the executor to prevent a double-free on `join_all`. (#357)

## [0.6.8] - 2022-11-28

### Added

- Added composite queries via `#[query(composite = true)]`. (#344)

  Composite queries cannot be run as update calls, but can make inter-canister calls to other query functions.

- Implemented the canister timers API, located in module `ic_cdk::timer`. (#342)

## [0.6.7] - 2022-11-16

### Changed

- Improve error message on trap while decoding arguments. (#339)

## [0.6.6] - 2022-11-09

### Added

- Added `StableIO` to implement both `io::Write` and `io::Read` for stable memory. (#335)
- Added 64-bit support for `io::Write` and `io::Read` via `StableIO`.
- Implement `io::Seek` for stable storage.

### Changed

-  `StableWriter` and `StableReader` are now wrappers around `StableIO`.

## [0.6.5] - 2022-11-04

### Changed

BREAKING CHANGE of experimental API:
- `http_request` to support `context` field in callback function. (#326)

## [0.6.4] - 2022-10-28

### Added

- Expose `offset` of `StableReader` and `StableWriter`. (#330)

## [0.6.3] - 2022-10-26

### Fixed

- Doc can build on docs.rs. (#327)

## [0.6.2] - 2022-10-24

### Refactored

- Separate `ic0` crate for system API. (#324)

## [0.6.1] - 2022-10-14

### Added

- `create_canister_with_extra_cycles` to specify cycles when create canister (#322)

### Fixed

- `create_canister` should charge 0.1T cycles (#322)

## [0.6.0] - 2022-10-03

### Changed

- Upgrade `candid` to `0.8.0` (#321)

## [0.5.7] - 2022-09-27

### Fixed
- Overhaul management canister, especially `transform` type in `http_request`  (#312)

## [0.5.6] - 2022-08-10

### Added
- New `ic_cdk::api::management_canister` module for calling the IC management canister (#295)
- Derive common traits for `RejectionCode` (#294)
- `ManualReply::reject` function (#297)

### Fixed
- Failure to decode the reply in `ic_cdk::call` does not trap anymore (#301)

## [0.5.5] - 2022-07-22

### Added
- Derive `CandidType` and `Deserialize` for `RejectionCode` (#291, #293)

## [0.5.3] - 2022-07-19

### Added
- `instruction_counter` function as a shorthand for `performance_counter(0)` (#283)

### Changed
- Make `CanisterStableMemory` public (#281)
- BREAKING CHANGE: move performance_counter from the `ic_cdk::api::call` to `ic_cdk::api` module (#283)

### Fixed
- Outdated documentation for `ManualReply` (#286)

## [0.5.2] - 2022-06-23
### Added
- `arg_data_raw_size` for checking the size of the arg-data-raw before copying to a vector or deserializing (#263)
- `performance_counter` for getting the value of specified performance counter (#277)

### Fixed
- Use explicitly type u8 in vector initialization (#264)
- Make `reply_raw` avoid writing empty replies
- Uses new format for candid environment variables in import macros. Requires DFX >=0.9.2 (#270)

## [0.5.1] - 2022-05-16
### Added
- `BufferedStableReader` for efficient reading from stable memory (#247)
- `BufferedStableWriter` for efficient writing to stable memory (#245)
- `reply_raw` and publish `arg_data_raw` for serialization-agnostic arguments fetching and replies (#256)
- Support for one-way calls (see `notify` and `notify_raw` functions) (#261)

### Fixed
- Panicking after `.await` does not leak resources anymore (#232, #250)

## [0.5.0] - 2022-03-29
### Added
- Update canister calling API for 128-bit cycles (#228)

### Changed
- Take slice rather than owned Vec as input arg (#217)
- Remove non-stable storage API (#215)
- Allow configuring export macros to not reply (#210)
- Add Clone and Copy to RejectionCode (#202)

### Fixed
- Do not call done() in stable_restore() (#216)
- Remove out-of-bounds vulnerability (#208)
- Run inter-canister calls without awaiting (#233)

## [0.4.0] - 2022-01-26
### Changed
- `candid` is required to be included in `[dependencies]` to use the `#[import]` macro  (#190)
- Deprecate block_on in favour of the new spawn function (#189)
- Trap in setup panic hook (#172)

## [0.3.3] - 2021-11-17
### Added
- Update system API for 128 bit cycles (#167)

## [0.3.2] - 2021-09-16
### Added
- Add support for 64 bit stable memory (#137)
- Add support for 'heartbeat' and 'inspect_message' (#129)<|MERGE_RESOLUTION|>--- conflicted
+++ resolved
@@ -6,11 +6,9 @@
 
 ## [unreleased]
 
-<<<<<<< HEAD
 * Add `AllowedViewers` to `LogVisibility` enum.
-=======
+
 ## [0.16.0] - 2024-08-27
->>>>>>> 3e540167
 
 ### Changed
 
