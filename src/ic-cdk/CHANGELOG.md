--- conflicted
+++ resolved
@@ -6,9 +6,8 @@
 
 ## [unreleased]
 
-<<<<<<< HEAD
 - Fix type name in error message when a deserialization error occurs after making a canister-to-canister call. (#355)
-=======
+
 ## [0.7.1] - 2023-02-22
 
 ### Fixed
@@ -32,7 +31,6 @@
 ### Fixed
 
 - Allow timers to cancel themselves. (#360)
->>>>>>> 01d987af
 
 ### Refactored
 
