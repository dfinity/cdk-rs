--- conflicted
+++ resolved
@@ -6,17 +6,15 @@
 
 ## [unreleased]
 
-<<<<<<< HEAD
 ### Added
 
 - Implemented the canister timers API, located in module `ic_cdk::timer`.
-=======
+
 ## [0.6.7] - 2022-11-16
 
 ### Changed
 
 - Improve error message on trap while decoding arguments. (#339)
->>>>>>> f7ed2ae4
 
 ## [0.6.6] - 2022-11-09
 
