# Changelog
All notable changes to this project will be documented in this file.

The format is based on [Keep a Changelog](https://keepachangelog.com/en/1.0.0/),
and this project adheres to [Semantic Versioning](https://semver.org/spec/v2.0.0.html).

## [unreleased]

<<<<<<< HEAD
### Added

- Added `ic_cdk::api::performance_counter` type 1 (call context instruction counter)
- Added `call_context_instruction_counter` function as a shorthand for `performance_counter(1)`

### Changed

- Removed `ic_cdk::api::call::performance_counter()`.
  Please use `ic_cdk::api::performance_counter` instead.
=======
## [0.11.2] - 2023-10-11

### Added

- `cycles_burn` corresponding to system API `ic0.cycles_burn128`. (#434)

### Changed

- Upgrade `ic0` to `0.21.1`. (#434)

## [0.11.1] - 2023-10-11

### Changed

- Upgrade `ic0` to `0.21.0`. (#433)

## [0.11.0] - 2023-09-18

### Changed

- Candid Export workflow is changed. (#424)
  * No need to compile for WASI separately.
  * Canisters should still invoke `ic_cdk::export_candid!()` to export candid.
  * Then use [`candid-extractor`](../candid-extractor/) to extract candid from the canister WASM.

## [0.10.0] - 2023-07-13

### Changed

- Upgrade `candid` to `0.9`. (#411)
- Remove `export` module. Please use candid directly in your project instead of using `ic_cdk::export::candid`.
- Remove `ic_cdk_macro::import` module. See below for a new way to import canisters.

### Added

- Export Candid: (#386)
  * A wasi feature that builds the canister as a standalone WASI binary. Running the binary in wasmtime outputs the canister interface
  * Build step:
  ```
  cargo build --target wasm32-unknown-unknown \
      --release \
      --package "$package" --features "ic-cdk/wasi"

  wasmtime "target/wasm32-unknown-unknown/release/$package.wasm" > $did_file

  cargo build --target wasm32-unknown-unknown \
      --release \
      --package "$package"

  ic-wasm "target/wasm32-unknown-unknown/release/$package.wasm" \
      -o "target/wasm32-unknown-unknown/release/$package.wasm" \
      metadata candid:service -v public -f $did_file
  ```
  * In the canister code, users have to add `ic_cdk::export_candid!()` at the end of `lib.rs`. In the future we may lift this requirement to provide a better DX.

- Import Candid: (#390)

  * Canister project adds `ic_cdk_bindgen` as a build dependency to generate canister bindings
  * build.rs
  ```
  use ic_cdk_bindgen::{Builder, Config};
  fn main() {
      let counter = Config::new("counter");
      let mut builder = Builder::new();
      builder.add(counter);
      builder.build(None);  // default write to src/declarations
  }
  ```
  * In the canister code,
  ```
  mod declarations;
  use declarations::counter::counter;

  counter.inc().await?
  ```

## [0.9.2] - 2023-06-22

### Changed

- Hardcodes the fee for `sign_with_ecdsa`. (#407)

## [0.9.1] - 2023-06-21 (yanked)

### Changed

- Bitcoin API handles cycles cost under the hood. (#406)

## [0.9.0] - 2023-06-20 (yanked)

### Added

- Set caller's canister version in the field `sender_canister_version` of management canister call payloads. (#401)
- Add management canister types for `canister_info` management canister call (`CanisterInfoRequest` and `CanisterInfoResponse`). (#401)

### Changed

- No hard-coded fees for management canister calls. (#404)

## [0.8.0] - 2023-05-26

### Added

- `ic0.is_controller` as a public function. (#383)

### Changed

- `TransformContext::new` has been replaced with dedicated functions that accept closures. (#385)
- `CallFuture` only makes an inter-canister call if it is awaited. (#391)

## [0.7.4] - 2023-03-21

### Added

- `WASM_PAGE_SIZE_IN_BYTES` made `pub`. (#380)
- `http_request_with_cycles`. (#381)

## [0.7.3] - 2023-03-01

### Fixed

- Addressed a compatibility error in the signature of the `call` family of functions. (#379)

## [0.7.2] - 2023-03-01

### Fixed

- Fix type name in error message when a deserialization error occurs after making a canister-to-canister call. (#355)

## [0.7.1] - 2023-02-22

### Fixed

- Update document for http_request. (#372)

## [0.7.0] - 2023-02-03

### Changed

- The timers API is not a feature anymore, it moved into a separate library, `ic-cdk-timers`. (#368)

## [0.6.10] - 2023-01-20

### Added

- Added `ic0.canister_version` as a public function. (#350)

## [0.6.9] - 2023-01-18

### Fixed

- Allow timers to cancel themselves. (#360)
>>>>>>> 2f8b47b7

### Refactored

- Change from pleco to tanton for the chess library in the chess example. (#345)
- Refactor the executor to prevent a double-free on `join_all`. (#357)

## [0.6.8] - 2022-11-28

### Added

- Added composite queries via `#[query(composite = true)]`. (#344)

  Composite queries cannot be run as update calls, but can make inter-canister calls to other query functions.

- Implemented the canister timers API, located in module `ic_cdk::timer`. (#342)

## [0.6.7] - 2022-11-16

### Changed

- Improve error message on trap while decoding arguments. (#339)

## [0.6.6] - 2022-11-09

### Added

- Added `StableIO` to implement both `io::Write` and `io::Read` for stable memory. (#335)
- Added 64-bit support for `io::Write` and `io::Read` via `StableIO`.
- Implement `io::Seek` for stable storage.

### Changed

-  `StableWriter` and `StableReader` are now wrappers around `StableIO`. 

## [0.6.5] - 2022-11-04

### Changed

BREAKING CHANGE of experimental API:
- `http_request` to support `context` field in callback function. (#326)

## [0.6.4] - 2022-10-28

### Added

- Expose `offset` of `StableReader` and `StableWriter`. (#330)

## [0.6.3] - 2022-10-26

### Fixed

- Doc can build on docs.rs. (#327)

## [0.6.2] - 2022-10-24

### Refactored

- Separate `ic0` crate for system API. (#324)

## [0.6.1] - 2022-10-14

### Added

- `create_canister_with_extra_cycles` to specify cycles when create canister (#322)

### Fixed

- `create_canister` should charge 0.1T cycles (#322)

## [0.6.0] - 2022-10-03

### Changed

- Upgrade `candid` to `0.8.0` (#321)

## [0.5.7] - 2022-09-27

### Fixed
- Overhaul management canister, especially `transform` type in `http_request`  (#312)

## [0.5.6] - 2022-08-10

### Added
- New `ic_cdk::api::management_canister` module for calling the IC management canister (#295)
- Derive common traits for `RejectionCode` (#294)
- `ManualReply::reject` function (#297)

### Fixed
- Failure to decode the reply in `ic_cdk::call` does not trap anymore (#301)

## [0.5.5] - 2022-07-22

### Added
- Derive `CandidType` and `Deserialize` for `RejectionCode` (#291, #293)

## [0.5.3] - 2022-07-19

### Added
- `instruction_counter` function as a shorthand for `performance_counter(0)` (#283)

### Changed
- Make `CanisterStableMemory` public (#281)
- BREAKING CHANGE: move performance_counter from the `ic_cdk::api::call` to `ic_cdk::api` module (#283)

### Fixed
- Outdated documentation for `ManualReply` (#286)

## [0.5.2] - 2022-06-23
### Added
- `arg_data_raw_size` for checking the size of the arg-data-raw before copying to a vector or deserializing (#263)
- `performance_counter` for getting the value of specified performance counter (#277)

### Fixed
- Use explicitly type u8 in vector initialization (#264)
- Make `reply_raw` avoid writing empty replies
- Uses new format for candid environment variables in import macros. Requires DFX >=0.9.2 (#270)

## [0.5.1] - 2022-05-16
### Added
- `BufferedStableReader` for efficient reading from stable memory (#247)
- `BufferedStableWriter` for efficient writing to stable memory (#245)
- `reply_raw` and publish `arg_data_raw` for serialization-agnostic arguments fetching and replies (#256)
- Support for one-way calls (see `notify` and `notify_raw` functions) (#261)

### Fixed
- Panicking after `.await` does not leak resources anymore (#232, #250)

## [0.5.0] - 2022-03-29
### Added
- Update canister calling API for 128-bit cycles (#228)

### Changed
- Take slice rather than owned Vec as input arg (#217)
- Remove non-stable storage API (#215)
- Allow configuring export macros to not reply (#210)
- Add Clone and Copy to RejectionCode (#202)

### Fixed
- Do not call done() in stable_restore() (#216) 
- Remove out-of-bounds vulnerability (#208)
- Run inter-canister calls without awaiting (#233)

## [0.4.0] - 2022-01-26
### Changed
- `candid` is required to be included in `[dependencies]` to use the `#[import]` macro  (#190) 
- Deprecate block_on in favour of the new spawn function (#189) 
- Trap in setup panic hook (#172)

## [0.3.3] - 2021-11-17
### Added
- Update system API for 128 bit cycles (#167)

## [0.3.2] - 2021-09-16
### Added
- Add support for 64 bit stable memory (#137) 
- Add support for 'heartbeat' and 'inspect_message' (#129)<|MERGE_RESOLUTION|>--- conflicted
+++ resolved
@@ -6,7 +6,6 @@
 
 ## [unreleased]
 
-<<<<<<< HEAD
 ### Added
 
 - Added `ic_cdk::api::performance_counter` type 1 (call context instruction counter)
@@ -15,8 +14,8 @@
 ### Changed
 
 - Removed `ic_cdk::api::call::performance_counter()`.
-  Please use `ic_cdk::api::performance_counter` instead.
-=======
+  Please use `ic_cdk::api::performance_counter()` instead.
+
 ## [0.11.2] - 2023-10-11
 
 ### Added
@@ -169,7 +168,6 @@
 ### Fixed
 
 - Allow timers to cancel themselves. (#360)
->>>>>>> 2f8b47b7
 
 ### Refactored
 
