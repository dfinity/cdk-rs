--- conflicted
+++ resolved
@@ -1,10 +1,6 @@
 [package]
 name = "ic-cdk"
-<<<<<<< HEAD
-version = "0.13.4" # sync with ic-cdk-macros
-=======
 version = "0.14.0" # sync with ic-cdk-macros
->>>>>>> 223c2828
 authors.workspace = true
 edition.workspace = true
 license.workspace = true
