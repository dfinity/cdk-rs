--- conflicted
+++ resolved
@@ -1,10 +1,6 @@
 [package]
 name = "ic-cdk"
-<<<<<<< HEAD
-version = "0.9.3"
-=======
 version = "0.10.0"
->>>>>>> 83f45987
 authors = ["DFINITY Stiftung <sdk@dfinity.org>"]
 edition = "2021"
 description = "Canister Developer Kit for the Internet Computer."
