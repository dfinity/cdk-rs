--- conflicted
+++ resolved
@@ -1,10 +1,6 @@
 [package]
 name = "ic-cdk"
-<<<<<<< HEAD
-version = "0.12.3"
-=======
 version = "0.13.4" # sync with ic-cdk-macros
->>>>>>> 3c9e440f
 authors.workspace = true
 edition.workspace = true
 license.workspace = true
@@ -26,17 +22,13 @@
 [dependencies]
 candid.workspace = true
 ic0.workspace = true
-<<<<<<< HEAD
 ic-cdk-executor.workspace = true
-ic-cdk-macros = { path = "../ic-cdk-macros", version = "0.8.4" }
-=======
 # Pin ic-cdk-macros to a specific version.
 # This actually create a 1-to-1 mapping between ic-cdk and ic-cdk-macros.
 # Dependents won't accidentaly upgrading ic-cdk-macros only but not ic-cdk.
 # ic-cdk-macros is a hidden dependency, re-exported by ic-cdk.
 # It should not be included by users direcly.
 ic-cdk-macros = { path = "../ic-cdk-macros", version = "=0.13.3" }
->>>>>>> 3c9e440f
 serde.workspace = true
 serde_bytes.workspace = true
 slotmap = { workspace = true, optional = true }
