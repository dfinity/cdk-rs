[package]
name = "ic-cdk"
<<<<<<< HEAD
version = "0.8.0-beta.0"
=======
version = "0.9.2"
>>>>>>> 838ad9e7
authors = ["DFINITY Stiftung <sdk@dfinity.org>"]
edition = "2021"
description = "Canister Developer Kit for the Internet Computer."
homepage = "https://docs.rs/ic-cdk"
documentation = "https://docs.rs/ic-cdk"
license = "Apache-2.0"
readme = "README.md"
categories = [
    "api-bindings",
    "data-structures",
    "no-std",
    "development-tools::ffi",
]
keywords = ["internet-computer", "types", "dfinity", "canister", "cdk"]
include = ["src", "Cargo.toml", "LICENSE", "README.md"]
repository = "https://github.com/dfinity/cdk-rs"
rust-version = "1.65.0"

[dependencies]
<<<<<<< HEAD
candid = "0.9.0-beta.2"
ic0 = { path = "../ic0", version = "0.18.9" }
ic-cdk-macros = { path = "../ic-cdk-macros", version = "0.8.0-beta.0" }
=======
candid = "0.8"
ic0 = { path = "../ic0", version = "0.18.10" }
ic-cdk-macros = { path = "../ic-cdk-macros", version = "0.6.7" }
>>>>>>> 838ad9e7
serde = "1.0.110"
serde_bytes = "0.11.7"
slotmap = { version = "1.0.6", optional = true }

[dev-dependencies]
rstest = "0.12.0"

[features]
transform-closure = ["dep:slotmap"]

[package.metadata.docs.rs]
all-features = true
default-target = "wasm32-unknown-unknown"
rustdoc-args = ["--cfg=docsrs"]<|MERGE_RESOLUTION|>--- conflicted
+++ resolved
@@ -1,10 +1,6 @@
 [package]
 name = "ic-cdk"
-<<<<<<< HEAD
-version = "0.8.0-beta.0"
-=======
-version = "0.9.2"
->>>>>>> 838ad9e7
+version = "0.10.0"
 authors = ["DFINITY Stiftung <sdk@dfinity.org>"]
 edition = "2021"
 description = "Canister Developer Kit for the Internet Computer."
@@ -24,15 +20,9 @@
 rust-version = "1.65.0"
 
 [dependencies]
-<<<<<<< HEAD
-candid = "0.9.0-beta.2"
-ic0 = { path = "../ic0", version = "0.18.9" }
-ic-cdk-macros = { path = "../ic-cdk-macros", version = "0.8.0-beta.0" }
-=======
-candid = "0.8"
+candid = "0.9"
 ic0 = { path = "../ic0", version = "0.18.10" }
-ic-cdk-macros = { path = "../ic-cdk-macros", version = "0.6.7" }
->>>>>>> 838ad9e7
+ic-cdk-macros = { path = "../ic-cdk-macros", version = "0.7.0" }
 serde = "1.0.110"
 serde_bytes = "0.11.7"
 slotmap = { version = "1.0.6", optional = true }
