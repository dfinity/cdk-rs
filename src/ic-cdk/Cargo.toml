--- conflicted
+++ resolved
@@ -20,15 +20,12 @@
 serde = "1.0.110"
 serde_bytes = "0.11.7"
 ic0 = { path = "../ic0", version = "0.18.4" }
-<<<<<<< HEAD
+ic-cdk-macros = { path = "../ic-cdk-macros", version = "0.6.7" }
 slotmap = { version = "1.0.6", optional = true }
 futures = { version = "0.3.25", optional = true }
 
 [features]
 timers = ["dep:slotmap", "dep:futures"]
-=======
-ic-cdk-macros = { path = "../ic-cdk-macros", version = "0.6.7" }
->>>>>>> bf65dd5a
 
 [dev-dependencies]
 rstest = "0.12.0"
