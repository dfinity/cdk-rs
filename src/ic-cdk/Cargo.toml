--- conflicted
+++ resolved
@@ -1,17 +1,11 @@
 [package]
 name = "ic-cdk"
-<<<<<<< HEAD
-version = "0.10.1"
-authors = ["DFINITY Stiftung <sdk@dfinity.org>"]
-edition = "2021"
-=======
 version = "0.11.4"
 authors.workspace = true
 edition.workspace = true
 license.workspace = true
 rust-version.workspace = true
 repository.workspace = true
->>>>>>> 917a02e2
 description = "Canister Developer Kit for the Internet Computer."
 homepage = "https://docs.rs/ic-cdk"
 documentation = "https://docs.rs/ic-cdk"
