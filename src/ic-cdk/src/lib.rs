<<<<<<< HEAD
#![warn(missing_docs)]
#![cfg_attr(docsrs, feature(doc_cfg))]
=======
#![warn(
    missing_docs,
    unsafe_op_in_unsafe_fn,
    clippy::undocumented_unsafe_blocks,
    clippy::missing_safety_doc
)]
>>>>>>> b8b0ff29

//! This crate provides building blocks for developing Internet Computer canisters.
//!
//! You can check the [Internet Computer Specification](
//! https://smartcontracts.org/docs/interface-spec/index.html#system-api-imports)
//! for a full list of the system API functions.

#[cfg(target_feature = "atomics")]
compile_error!("This version of the CDK does not support multithreading.");

#[doc(inline)]
pub use ic_cdk_macros::*;

pub mod api;
mod futures;
mod printer;
pub mod storage;
#[cfg(feature = "timers")]
#[cfg_attr(docsrs, doc(cfg(feature = "timers")))]
pub mod timer;

use std::sync::atomic::{AtomicBool, Ordering};

pub use api::call::call;
pub use api::call::notify;
pub use api::{caller, id, print, trap};

static DONE: AtomicBool = AtomicBool::new(false);

/// Re-exports crates those are necessary for using ic-cdk
pub mod export {
    pub use candid;
    pub use candid::Principal;
    pub use serde;
}

/// Setup the stdlib hooks.
pub fn setup() {
    if !DONE.swap(true, Ordering::SeqCst) {
        printer::hook()
    }
}

/// See documentation for [spawn].
#[deprecated(
    since = "0.3.4",
    note = "Use the spawn() function instead, it does the same thing but is more appropriately named."
)]
pub fn block_on<F: 'static + std::future::Future<Output = ()>>(future: F) {
    futures::spawn(future);
}

/// Spawn an asynchronous task that drives the provided future to
/// completion.
pub fn spawn<F: 'static + std::future::Future<Output = ()>>(future: F) {
    futures::spawn(future);
}

/// Format and then print the formatted message
#[cfg(target_arch = "wasm32")]
#[macro_export]
macro_rules! println {
    ($fmt:expr) => ($crate::print(format!($fmt)));
    ($fmt:expr, $($arg:tt)*) => ($crate::print(format!($fmt, $($arg)*)));
}

/// Format and then print the formatted message
#[cfg(not(target_arch = "wasm32"))]
#[macro_export]
macro_rules! println {
    ($fmt:expr) => (std::println!($fmt));
    ($fmt:expr, $($arg:tt)*) => (std::println!($fmt, $($arg)*));
}

/// Format and then print the formatted message
#[cfg(target_arch = "wasm32")]
#[macro_export]
macro_rules! eprintln {
    ($fmt:expr) => ($crate::print(format!($fmt)));
    ($fmt:expr, $($arg:tt)*) => ($crate::print(format!($fmt, $($arg)*)));
}

/// Format and then print the formatted message
#[cfg(not(target_arch = "wasm32"))]
#[macro_export]
macro_rules! eprintln {
    ($fmt:expr) => (std::eprintln!($fmt));
    ($fmt:expr, $($arg:tt)*) => (std::eprintln!($fmt, $($arg)*));
}<|MERGE_RESOLUTION|>--- conflicted
+++ resolved
@@ -1,14 +1,10 @@
-<<<<<<< HEAD
-#![warn(missing_docs)]
-#![cfg_attr(docsrs, feature(doc_cfg))]
-=======
 #![warn(
     missing_docs,
     unsafe_op_in_unsafe_fn,
     clippy::undocumented_unsafe_blocks,
     clippy::missing_safety_doc
 )]
->>>>>>> b8b0ff29
+#![cfg_attr(docsrs, feature(doc_cfg))]
 
 //! This crate provides building blocks for developing Internet Computer canisters.
 //!
