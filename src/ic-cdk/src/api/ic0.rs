#![allow(clippy::all)]
#![allow(dead_code)]

//! This files represent the API endpoints for the IC System API.
//! It is meant to be a copy-paste of the System API from the spec,
//! and also not exported outside this crate.
//!
//! Each of these functions are in a private module accessible only
//! in this crate. Each function should have a rust-typed version here
//! as an export point, and have a fully counterpart that is public
//! and declared in [api.rs].
//!
//! An example is arg data; the msg_arg_data_copy() takes a pointer
//! and a length, there should be two versions of this API endpoint:
//!
//! 1. [ic0::private::msg_arg_data_copy(i32, i32) -> ()] that is the
//!    actual export of the system api.
//! 2. [api::msg_arg_data() -> Vec<u8>] which calls the size, allocate
//!    a buffer, and fills it with the data itself.

// These two macros are used to being able to copy-paste the system API imports from the
// spec without actually changing anything. This makes it possible to generate at build
// time the list of imports from the spec. We don't do that (yet) as the spec isn't
// open sourced.
// The exported methods are in an `internal` module.
macro_rules! _ic0_module_ret {
    ( ( $_: ident : $t: ty ) ) => {
        $t
    };
    ( ( $t: ty ) ) => {
        $t
    };
    ( $t: ty ) => {
        $t
    };
}

// Declare the module itself as a list of API endpoints.
macro_rules! ic0_module {
    ( $( ic0. $name: ident : ( $( $argname: ident : $argtype: ty ),* ) -> $rettype: tt ; )+ ) => {

        #[cfg(target_arch = "wasm32")]
        #[link(wasm_import_module = "ic0")]
        extern "C" {
            $(pub(super) fn $name($( $argname: $argtype, )*) -> _ic0_module_ret!($rettype) ;)*
        }

        $(
        #[cfg(not(target_arch = "wasm32"))]
        pub(super) unsafe fn $name($( $argname: $argtype, )*) -> _ic0_module_ret!($rettype) {
            let _ = ( $( $argname, )* );  // make sure the arguments are used.
            panic!("{} should only be called inside canisters.", stringify!( $name ));
        }
        )*
    };
}

// This is a private module that can only be used internally in this file.
// Copy-paste the spec section of the API here.
/*
The comment after each function lists from where these functions may be invoked:
I: from canister_init or canister_post_upgrade
G: from canister_pre_upgrade
U: from canister_update
Q: from canister_query …
Ry: from a reply callback
Rt: from a reject callback
C: from a cleanup callback
s: the (start) module initialization function
F: from canister_inspect_message
* = I G U Q Ry Rt C F (NB: Not (start))
*/
ic0_module! {
    ic0.msg_arg_data_size : () -> i32;                                          // I U Q Ry F
    ic0.msg_arg_data_copy : (dst : i32, offset : i32, size : i32) -> ();        // I U Q Ry F
    ic0.msg_caller_size : () -> i32;                                            // I G U Q F
    ic0.msg_caller_copy : (dst : i32, offset: i32, size : i32) -> ();           // I G U Q F
    ic0.msg_reject_code : () -> i32;                                            // Ry Rt
    ic0.msg_reject_msg_size : () -> i32;                                        // Rt
    ic0.msg_reject_msg_copy : (dst : i32, offset : i32, size : i32) -> ();      // Rt

    ic0.msg_reply_data_append : (src : i32, size : i32) -> ();                  // U Q Ry Rt
    ic0.msg_reply : () -> ();                                                   // U Q Ry Rt
    ic0.msg_reject : (src : i32, size : i32) -> ();                             // U Q Ry Rt

    ic0.msg_cycles_available : () -> i64;                                       // U Rt Ry
    ic0.msg_cycles_refunded : () -> i64;                                        // Rt Ry
    ic0.msg_cycles_accept : ( max_amount : i64 ) -> ( amount : i64 );           // U Rt Ry

    ic0.canister_self_size : () -> i32;                                         // *
    ic0.canister_self_copy : (dst : i32, offset : i32, size : i32) -> ();       // *
    ic0.canister_cycle_balance : () -> i64;                                     // *
    ic0.canister_status : () -> i32;                                            // *

    ic0.msg_method_name_size : () -> i32;                                       // F
    ic0.msg_method_name_copy : (dst : i32, offset : i32, size : i32) -> ();     // F
    ic0.accept_message : () -> ();                                              // F

    ic0.call_new :                                                              // U Ry Rt
      ( callee_src  : i32,
        callee_size : i32,
        name_src : i32,
        name_size : i32,
        reply_fun : i32,
        reply_env : i32,
        reject_fun : i32,
        reject_env : i32
      ) -> ();
    ic0.call_on_cleanup : (fun : i32, env : i32) -> ();                         // U Ry Rt
    ic0.call_data_append : (src : i32, size : i32) -> ();                       // U Ry Rt
    ic0.call_cycles_add : ( amount : i64 ) -> ();                               // U Ry Rt
    ic0.call_perform : () -> ( err_code : i32 );                                // U Ry Rt

    ic0.stable_size : () -> (page_count : i32);                                 // *
    ic0.stable_grow : (new_pages : i32) -> (old_page_count : i32);              // *
    ic0.stable_write : (offset : i32, src : i32, size : i32) -> ();             // *
    ic0.stable_read : (dst : i32, offset : i32, size : i32) -> ();              // *

<<<<<<< HEAD
    ic0.stable64_size : () -> (page_count : i64);                                 // *
    ic0.stable64_grow : (new_pages : i64) -> (old_page_count : i64);              // *
    ic0.stable64_write : (offset : i64, src : i64, size : i64) -> ();             // *
    ic0.stable64_read : (dst : i64, offset : i64, size : i64) -> ();              // *

    ic0.certified_data_set : (src: i32, size: i32) -> ();                        // I G U Ry Rt
    ic0.data_certificate_present : () -> i32;                                    // Q
    ic0.data_certificate_size : () -> i32;                                       // Q
    ic0.data_certificate_copy : (dst: i32, offset: i32, size: i32) -> ();        // Q
=======
    ic0.certified_data_set : (src: i32, size: i32) -> ();                       // I G U Ry Rt
    ic0.data_certificate_present : () -> i32;                                   // *
    ic0.data_certificate_size : () -> i32;                                      // *
    ic0.data_certificate_copy : (dst: i32, offset: i32, size: i32) -> ();       // *
>>>>>>> 3047cd8f

    ic0.time : () -> (timestamp : i64);                                         // *

    ic0.debug_print : (src : i32, size : i32) -> ();                            // * s
    ic0.trap : (src : i32, size : i32) -> ();                                   // * s
}<|MERGE_RESOLUTION|>--- conflicted
+++ resolved
@@ -116,22 +116,15 @@
     ic0.stable_write : (offset : i32, src : i32, size : i32) -> ();             // *
     ic0.stable_read : (dst : i32, offset : i32, size : i32) -> ();              // *
 
-<<<<<<< HEAD
     ic0.stable64_size : () -> (page_count : i64);                                 // *
     ic0.stable64_grow : (new_pages : i64) -> (old_page_count : i64);              // *
     ic0.stable64_write : (offset : i64, src : i64, size : i64) -> ();             // *
     ic0.stable64_read : (dst : i64, offset : i64, size : i64) -> ();              // *
 
     ic0.certified_data_set : (src: i32, size: i32) -> ();                        // I G U Ry Rt
-    ic0.data_certificate_present : () -> i32;                                    // Q
-    ic0.data_certificate_size : () -> i32;                                       // Q
-    ic0.data_certificate_copy : (dst: i32, offset: i32, size: i32) -> ();        // Q
-=======
-    ic0.certified_data_set : (src: i32, size: i32) -> ();                       // I G U Ry Rt
-    ic0.data_certificate_present : () -> i32;                                   // *
-    ic0.data_certificate_size : () -> i32;                                      // *
-    ic0.data_certificate_copy : (dst: i32, offset: i32, size: i32) -> ();       // *
->>>>>>> 3047cd8f
+    ic0.data_certificate_present : () -> i32;                                    // *
+    ic0.data_certificate_size : () -> i32;                                       // *
+    ic0.data_certificate_copy : (dst: i32, offset: i32, size: i32) -> ();        // *
 
     ic0.time : () -> (timestamp : i64);                                         // *
 
