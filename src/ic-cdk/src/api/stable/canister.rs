use super::*;

/// A standard implementation of [`StableMemory`].
///
/// Useful for creating [`StableWriter`] and [`StableReader`].
#[derive(Default, Debug, Copy, Clone)]
pub struct CanisterStableMemory {}

impl StableMemory for CanisterStableMemory {
    fn stable_size(&self) -> u64 {
        // SAFETY: ic0.stable64_size is always safe to call.
        unsafe { ic0::stable64_size() as u64 }
    }

    fn stable_grow(&self, new_pages: u64) -> Result<u64, StableMemoryError> {
        // SAFETY: ic0.stable64_grow is always safe to call.
        unsafe {
            match ic0::stable64_grow(new_pages as i64) {
                -1 => Err(StableMemoryError::OutOfMemory),
                x => Ok(x as u64),
            }
        }
    }

<<<<<<< HEAD
    fn stable_write(&self, offset: u32, buf: &[u8]) {
        assert!(buf.len() < u32::MAX as usize);
        // SAFETY: `buf`, being &[u8], is a readable sequence of bytes, and therefore valid to pass to ic0.stable_write.
        unsafe {
            ic0::stable_write(offset, buf.as_ptr() as usize, buf.len() as u32);
        }
    }

    fn stable64_write(&self, offset: u64, buf: &[u8]) {
=======
    fn stable_write(&self, offset: u64, buf: &[u8]) {
>>>>>>> 59795716
        // SAFETY: `buf`, being &[u8], is a readable sequence of bytes, and therefore valid to pass to ic0.stable64_write.
        unsafe {
            ic0::stable64_write(offset, buf.as_ptr() as u64, buf.len() as u64);
        }
    }

<<<<<<< HEAD
    fn stable_read(&self, offset: u32, buf: &mut [u8]) {
        assert!(buf.len() < u32::MAX as usize);
        // SAFETY: `buf`, being &mut [u8], is a writable sequence of bytes, and therefore valid to pass to ic0.stable_read.
        unsafe {
            ic0::stable_read(buf.as_ptr() as usize, offset, buf.len() as u32);
        }
    }

    fn stable64_read(&self, offset: u64, buf: &mut [u8]) {
=======
    fn stable_read(&self, offset: u64, buf: &mut [u8]) {
>>>>>>> 59795716
        // SAFETY: `buf`, being &mut [u8], is a writable sequence of bytes, and therefore valid to pass to ic0.stable64_read.
        unsafe {
            ic0::stable64_read(buf.as_ptr() as u64, offset, buf.len() as u64);
        }
    }
}<|MERGE_RESOLUTION|>--- conflicted
+++ resolved
@@ -22,38 +22,14 @@
         }
     }
 
-<<<<<<< HEAD
-    fn stable_write(&self, offset: u32, buf: &[u8]) {
-        assert!(buf.len() < u32::MAX as usize);
-        // SAFETY: `buf`, being &[u8], is a readable sequence of bytes, and therefore valid to pass to ic0.stable_write.
-        unsafe {
-            ic0::stable_write(offset, buf.as_ptr() as usize, buf.len() as u32);
-        }
-    }
-
-    fn stable64_write(&self, offset: u64, buf: &[u8]) {
-=======
     fn stable_write(&self, offset: u64, buf: &[u8]) {
->>>>>>> 59795716
         // SAFETY: `buf`, being &[u8], is a readable sequence of bytes, and therefore valid to pass to ic0.stable64_write.
         unsafe {
             ic0::stable64_write(offset, buf.as_ptr() as u64, buf.len() as u64);
         }
     }
 
-<<<<<<< HEAD
-    fn stable_read(&self, offset: u32, buf: &mut [u8]) {
-        assert!(buf.len() < u32::MAX as usize);
-        // SAFETY: `buf`, being &mut [u8], is a writable sequence of bytes, and therefore valid to pass to ic0.stable_read.
-        unsafe {
-            ic0::stable_read(buf.as_ptr() as usize, offset, buf.len() as u32);
-        }
-    }
-
-    fn stable64_read(&self, offset: u64, buf: &mut [u8]) {
-=======
     fn stable_read(&self, offset: u64, buf: &mut [u8]) {
->>>>>>> 59795716
         // SAFETY: `buf`, being &mut [u8], is a writable sequence of bytes, and therefore valid to pass to ic0.stable64_read.
         unsafe {
             ic0::stable64_read(buf.as_ptr() as u64, offset, buf.len() as u64);
