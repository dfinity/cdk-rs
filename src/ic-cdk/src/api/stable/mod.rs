--- conflicted
+++ resolved
@@ -101,11 +101,7 @@
     // `vec`, being mutable and allocated to `size` bytes, is safe to pass to ic0.stable_read with no offset.
     // ic0.stable_read writes to all of `vec[0..size]`, so `set_len` is safe to call with the new size.
     unsafe {
-<<<<<<< HEAD
-        ic0::stable_read(vec.as_ptr() as usize, 0, size as u32);
-=======
-        ic0::stable64_read(vec.as_ptr() as i64, 0, size as i64);
->>>>>>> 59795716
+        ic0::stable64_read(vec.as_ptr() as u64, 0, size as u64);
         vec.set_len(size);
     }
     vec
