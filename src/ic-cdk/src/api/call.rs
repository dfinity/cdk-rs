--- conflicted
+++ resolved
@@ -222,16 +222,6 @@
 /// Waker is a very opaque API, so the best we can do is set a global flag and proceed normally.
 fn cleanup(state_ptr: *const InnerCell<CallFutureState<Vec<u8>>>) {
     let state = unsafe { WasmCell::from_raw(state_ptr) };
-<<<<<<< HEAD
-    // We set the call result, even though it won't be read on the default executor, because we can't guarantee it was called on our executor.
-    // None of these calls trap - the rollback from the previous trap ensures that the Mutex is not in a poisoned state.
-    {
-        state.borrow_mut().result = Some(match reject_code() {
-            RejectionCode::NoError => Ok(arg_data_raw()),
-            n => Err((n, reject_message())),
-        });
-    }
-=======
     // We set the call result, even though it won't be read on the
     // default executor, because we can't guarantee it was called on
     // our executor. However, we are not allowed to inspect
@@ -241,7 +231,6 @@
     // Borrowing does not trap - the rollback from the
     // previous trap ensures that the WasmCell can be borrowed again.
     state.borrow_mut().result = Some(Err((RejectionCode::NoError, "cleanup".to_string())));
->>>>>>> 8e41a198
     let w = state.borrow_mut().waker.take();
     if let Some(waker) = w {
         // Flag that we do not want to actually wake the task - we
