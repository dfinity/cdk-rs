//! APIs to make and manage calls in the canister.
use crate::api::trap;
use candid::utils::{ArgumentDecoder, ArgumentEncoder};
use candid::{decode_args, encode_args, write_args, CandidType, Deserialize, Principal};
use serde::ser::Error;
use std::future::Future;
use std::marker::PhantomData;
use std::pin::Pin;
use std::sync::atomic::Ordering;
use std::task::{Context, Poll, Waker};

#[cfg(all(
    target_arch = "wasm32-unknown-unknown",
    not(target_feature = "atomics")
))]
#[allow(dead_code)]
mod rc {
    use std::cell::{RefCell, RefMut};
    use std::future::Future;
    use std::pin::Pin;
    use std::rc::Rc;
    use std::task::{Context, Poll};

    pub(crate) type InnerCell<T> = RefCell<T>;

    /// A reference counted cell. This is a specific implementation that is
    /// both Send and Sync, but does not rely on Mutex and Arc in WASM as
    /// the actual implementation of Mutex can break in async flows.
    pub(crate) struct WasmCell<T>(Rc<InnerCell<T>>);

    /// In order to be able to have an async method that returns the
    /// result of a call to another canister, we need that result to
    /// be Send + Sync, but Rc and RefCell are not.
    ///
    /// Since inside a canister there isn't actual concurrent access to
    /// the referenced cell or the reference counted container, it is
    /// safe to force these to be Send/Sync.
    unsafe impl<T> Send for WasmCell<T> {}
    unsafe impl<T> Sync for WasmCell<T> {}

    impl<T> WasmCell<T> {
        pub fn new(val: T) -> Self {
            WasmCell(Rc::new(InnerCell::new(val)))
        }
        pub fn into_raw(self) -> *const InnerCell<T> {
            Rc::into_raw(self.0)
        }
        /// # Safety
        /// The pointer must have been created with [`into_raw`].
        pub unsafe fn from_raw(ptr: *const InnerCell<T>) -> Self {
            Self(Rc::from_raw(ptr))
        }
        pub fn borrow_mut(&self) -> RefMut<'_, T> {
            self.0.borrow_mut()
        }
        pub fn as_ptr(&self) -> *const InnerCell<T> {
            self.0.as_ptr() as *const _
        }
    }

    impl<O, T: Future<Output = O>> Future for WasmCell<T> {
        type Output = O;

        #[allow(unused_mut)]
        fn poll(mut self: Pin<&mut Self>, ctx: &mut Context<'_>) -> Poll<Self::Output> {
            unsafe { Pin::new_unchecked(&mut *self.0.borrow_mut()) }.poll(ctx)
        }
    }

    impl<T> Clone for WasmCell<T> {
        fn clone(&self) -> Self {
            WasmCell(Rc::clone(&self.0))
        }
    }
}

#[cfg(all(target_arch = "wasm32-unknown-unknown", target_feature = "atomics"))]
compile_error!("The CDK is not usable when targeting atomic WASM.");

#[cfg(not(target_arch = "wasm32-unknown-unknown"))]
#[allow(dead_code)]
mod rc {
    use std::future::Future;
    use std::pin::Pin;
    use std::sync::{Arc, Mutex, MutexGuard};
    use std::task::{Context, Poll};

    pub(crate) type InnerCell<T> = Mutex<T>;

    /// A reference counted cell. This is a specific implementation that is
    /// both Send and Sync, but does not rely on Mutex and Arc in WASM as
    /// the actual implementation of Mutex can break in async flows.
    ///
    /// The RefCell is for
    pub(crate) struct WasmCell<T>(Arc<InnerCell<T>>);

    impl<T> WasmCell<T> {
        pub fn new(val: T) -> Self {
            WasmCell(Arc::new(InnerCell::new(val)))
        }
        pub fn into_raw(self) -> *const InnerCell<T> {
            Arc::into_raw(self.0)
        }
        /// # Safety
        /// The pointer must have been created with [`into_raw`].
        pub unsafe fn from_raw(ptr: *const InnerCell<T>) -> Self {
            // SAFETY: If the pointer was created from into_raw, it internally was created from Arc::into_raw.
            Self(unsafe { Arc::from_raw(ptr) })
        }
        pub fn borrow_mut(&self) -> MutexGuard<'_, T> {
            self.0.lock().unwrap()
        }
        pub fn as_ptr(&self) -> *const InnerCell<T> {
            Arc::<_>::as_ptr(&self.0)
        }
    }

    impl<O, T: Future<Output = O>> Future for WasmCell<T> {
        type Output = O;

        #[allow(unused_mut)]
        fn poll(mut self: Pin<&mut Self>, ctx: &mut Context<'_>) -> Poll<Self::Output> {
            // SAFETY: this is a projection of self, which is pinned
            unsafe { Pin::new_unchecked(&mut *self.0.lock().unwrap()) }.poll(ctx)
        }
    }

    impl<T> Clone for WasmCell<T> {
        fn clone(&self) -> Self {
            WasmCell(Arc::clone(&self.0))
        }
    }
}

use rc::{InnerCell, WasmCell};

/// Rejection code from calling another canister.
///
/// These can be obtained either using `reject_code()` or `reject_result()`.
#[allow(missing_docs)]
#[repr(i32)]
#[derive(CandidType, Deserialize, Clone, Copy, Hash, Debug, PartialEq, Eq, PartialOrd, Ord)]
pub enum RejectionCode {
    NoError = 0,

    SysFatal = 1,
    SysTransient = 2,
    DestinationInvalid = 3,
    CanisterReject = 4,
    CanisterError = 5,

    Unknown,
}

impl From<i32> for RejectionCode {
    fn from(code: i32) -> Self {
        match code {
            0 => RejectionCode::NoError,
            1 => RejectionCode::SysFatal,
            2 => RejectionCode::SysTransient,
            3 => RejectionCode::DestinationInvalid,
            4 => RejectionCode::CanisterReject,
            5 => RejectionCode::CanisterError,
            _ => RejectionCode::Unknown,
        }
    }
}

impl From<u32> for RejectionCode {
    fn from(code: u32) -> Self {
        RejectionCode::from(code as i32)
    }
}

/// The result of a Call.
///
/// Errors on the IC have two components; a Code and a message associated with it.
pub type CallResult<R> = Result<R, (RejectionCode, String)>;

// Internal state for the Future when sending a call.
struct CallFutureState<R: serde::de::DeserializeOwned> {
    result: Option<CallResult<R>>,
    waker: Option<Waker>,
}

struct CallFuture<R: serde::de::DeserializeOwned> {
    // We basically use Rc instead of Arc (since we're single threaded), and use
    // RefCell instead of Mutex (because we cannot lock in WASM).
    state: rc::WasmCell<CallFutureState<R>>,
}

impl<R: serde::de::DeserializeOwned> Future for CallFuture<R> {
    type Output = Result<R, (RejectionCode, String)>;

    fn poll(self: Pin<&mut Self>, context: &mut Context<'_>) -> Poll<Self::Output> {
        let self_ref = Pin::into_ref(self);

        let mut state = self_ref.state.borrow_mut();

        if let Some(result) = state.result.take() {
            Poll::Ready(result)
        } else {
            state.waker = Some(context.waker().clone());
            Poll::Pending
        }
    }
}

/// The callback from IC dereferences the future from a raw pointer, assigns the
/// result and calls the waker. We cannot use a closure here because we pass raw
/// pointers to the System and back.
///
/// # Safety
///
/// This function must only be passed to the IC with a pointer from WasmCell::into_raw as userdata.
unsafe fn callback(state_ptr: *const InnerCell<CallFutureState<Vec<u8>>>) {
    // SAFETY: This function is only ever called by the IC, and we only ever pass a WasmCell as userdata.
    let state = unsafe { WasmCell::from_raw(state_ptr) };
    // Make sure to un-borrow_mut the state.
    {
        state.borrow_mut().result = Some(match reject_code() {
            RejectionCode::NoError => Ok(arg_data_raw()),
            n => Err((n, reject_message())),
        });
    }
    let w = state.borrow_mut().waker.take();
    if let Some(waker) = w {
        // This is all to protect this little guy here which will call the poll() which
        // borrow_mut() the state as well. So we need to be careful to not double-borrow_mut.
        waker.wake()
    }
}

/// This function is called when [callback] was just called with the same parameter, and trapped.
/// We can't guarantee internal consistency at this point, but we can at least e.g. drop mutex guards.
/// Waker is a very opaque API, so the best we can do is set a global flag and proceed normally.
///
/// # Safety
///
/// This function must only be passed to the IC with a pointer from WasmCell::into_raw as userdata.
unsafe fn cleanup(state_ptr: *const InnerCell<CallFutureState<Vec<u8>>>) {
    // SAFETY: This function is only ever called by the IC, and we only ever pass a WasmCell as userdata.
    let state = unsafe { WasmCell::from_raw(state_ptr) };
<<<<<<< HEAD
    // We set the call result, even though it won't be read on the default executor, because we can't guarantee it was called on our executor.
    // None of these calls trap - the rollback from the previous trap ensures that the Mutex is not in a poisoned state.
    {
        state.borrow_mut().result = Some(match reject_code() {
            RejectionCode::NoError => Ok(arg_data_raw()),
            n => Err((n, reject_message())),
        });
    }
=======
    // We set the call result, even though it won't be read on the
    // default executor, because we can't guarantee it was called on
    // our executor. However, we are not allowed to inspect
    // reject_code() inside of a cleanup callback, so always set the
    // result to a reject.
    //
    // Borrowing does not trap - the rollback from the
    // previous trap ensures that the WasmCell can be borrowed again.
    state.borrow_mut().result = Some(Err((RejectionCode::NoError, "cleanup".to_string())));
>>>>>>> bf65dd5a
    let w = state.borrow_mut().waker.take();
    if let Some(waker) = w {
        // Flag that we do not want to actually wake the task - we
        // want to drop it *without* executing it.
        crate::futures::CLEANUP.store(true, Ordering::Relaxed);
        waker.wake();
        crate::futures::CLEANUP.store(false, Ordering::Relaxed);
    }
}

fn add_payment(payment: u128) {
    if payment == 0 {
        return;
    }
    let high = (payment >> 64) as u64;
    let low = (payment & u64::MAX as u128) as u64;
    unsafe {
        ic0::call_cycles_add128(high as i64, low as i64);
    }
}

/// Sends a one-way message with `payment` cycles attached to it that invokes `method` with
/// arguments `args` on the principal identified by `id`, ignoring the reply.
///
/// Returns `Ok(())` if the message was successfully enqueued, otherwise returns a reject code.
///
/// # Notes
///
///   * The caller has no way of checking whether the destination processed the notification.
///     The system can drop the notification if the destination does not have resources to
///     process the message (for example, if it's out of cycles or queue slots).
///
///   * The callee cannot tell whether the call is one-way or not.
///     The callee must produce replies for all incoming messages.
///
///   * It is safe to upgrade a canister without stopping it first if it sends out *only*
///     one-way messages.
///
///   * If the payment is non-zero and the system fails to deliver the notification, the behaviour
///     is unspecified: the funds can be either reimbursed or consumed irrevocably by the IC depending
///     on the underlying implementation of one-way calls.
pub fn notify_with_payment128<T: ArgumentEncoder>(
    id: Principal,
    method: &str,
    args: T,
    payment: u128,
) -> Result<(), RejectionCode> {
    let args_raw = encode_args(args).expect("failed to encode arguments");
    notify_raw(id, method, &args_raw, payment)
}

/// Like [notify_with_payment128], but sets the payment to zero.
pub fn notify<T: ArgumentEncoder>(
    id: Principal,
    method: &str,
    args: T,
) -> Result<(), RejectionCode> {
    notify_with_payment128(id, method, args, 0)
}

/// Like [notify], but sends the argument as raw bytes, skipping Candid serialization.
pub fn notify_raw(
    id: Principal,
    method: &str,
    args_raw: &[u8],
    payment: u128,
) -> Result<(), RejectionCode> {
    let callee = id.as_slice();
    // We set all callbacks to -1, which is guaranteed to be invalid callback index.
    // The system will still deliver the reply, but it will trap immediately because the callback
    // is not a valid function. See
    // https://www.joachim-breitner.de/blog/789-Zero-downtime_upgrades_of_Internet_Computer_canisters#one-way-calls
    // for more context.
    let err_code = unsafe {
        ic0::call_new(
            callee.as_ptr() as i32,
            callee.len() as i32,
            method.as_ptr() as i32,
            method.len() as i32,
            /* reply_fun = */ -1,
            /* reply_env = */ -1,
            /* reject_fun = */ -1,
            /* reject_env = */ -1,
        );
        add_payment(payment);
        ic0::call_data_append(args_raw.as_ptr() as i32, args_raw.len() as i32);
        ic0::call_perform()
    };
    match err_code {
        0 => Ok(()),
        c => Err(RejectionCode::from(c)),
    }
}

/// Similar to `call`, but without serialization.
pub fn call_raw(
    id: Principal,
    method: &str,
    args_raw: &[u8],
    payment: u64,
) -> impl Future<Output = CallResult<Vec<u8>>> {
    call_raw_internal(id, method, args_raw, move || {
        if payment > 0 {
            // SAFETY: ic0.call_cycles_add is always safe to call.
            unsafe {
                // This is called as part of the call_new lifecycle, and so will not trap.
                ic0::call_cycles_add(payment as i64);
            }
        }
    })
}

/// Similar to `call128`, but without serialization.
pub fn call_raw128(
    id: Principal,
    method: &str,
    args_raw: &[u8],
    payment: u128,
) -> impl Future<Output = CallResult<Vec<u8>>> {
    call_raw_internal(id, method, args_raw, move || {
<<<<<<< HEAD
        if payment > 0 {
            // SAFETY: ic0.call_cycles_add128 is always safe to call.
            unsafe {
                let high = (payment >> 64) as u64;
                let low = (payment & u64::MAX as u128) as u64;
                // This is called as part of the call_new lifecycle, and so will not trap.
                ic0::call_cycles_add128(high as i64, low as i64);
            }
        }
=======
        add_payment(payment);
>>>>>>> bf65dd5a
    })
}

fn call_raw_internal(
    id: Principal,
    method: &str,
    args_raw: &[u8],
    payment_func: impl FnOnce(),
) -> impl Future<Output = CallResult<Vec<u8>>> {
    let callee = id.as_slice();
    let state = WasmCell::new(CallFutureState {
        result: None,
        waker: None,
    });
    let state_ptr = WasmCell::into_raw(state.clone());
    // SAFETY:
    // `callee`, being &[u8], is a readable sequence of bytes and therefore can be passed to ic0.call_new.
    // `method`, being &str, is a readable sequence of bytes and therefore can be passed to ic0.call_new.
    // `callback` is a function with signature (env : i32) -> () and therefore can be called as both reply and reject fn for ic0.call_new.
    // `state_ptr` is a pointer created via WasmCell::into_raw, and can therefore be passed as the userdata for `callback`.
    // `args`, being a &[u8], is a readable sequence of bytes and therefore can be passed to ic0.call_data_append.
    // `cleanup` is a function with signature (env : i32) -> () and therefore can be called as a cleanup fn for ic0.call_on_cleanup.
    // `state_ptr` is a pointer created via WasmCell::into_raw, and can therefore be passed as the userdata for `cleanup`.
    // ic0.call_perform is always safe to call.
    let err_code = unsafe {
        ic0::call_new(
            callee.as_ptr() as i32,
            callee.len() as i32,
            method.as_ptr() as i32,
            method.len() as i32,
            callback as usize as i32,
            state_ptr as i32,
            callback as usize as i32,
            state_ptr as i32,
        );

        ic0::call_data_append(args_raw.as_ptr() as i32, args_raw.len() as i32);
        payment_func();
        ic0::call_on_cleanup(cleanup as usize as i32, state_ptr as i32);
        ic0::call_perform()
    };

    // 0 is a special error code meaning call_simple call succeeded.
    if err_code != 0 {
        let mut state = state.borrow_mut();
        state.result = Some(Err((
            RejectionCode::from(err_code),
            "Couldn't send message".to_string(),
        )));
    }
    CallFuture { state }
}

fn decoder_error_to_reject<T>(err: candid::error::Error) -> (RejectionCode, String) {
    (
        RejectionCode::CanisterError,
        format!(
            "failed to decode canister response as {}: {}",
            std::any::type_name::<T>(),
            err
        ),
    )
}

/// Performs an asynchronous call to another canister using the [System API](https://internetcomputer.org/docs/current/references/ic-interface-spec/#system-api-call).
///
/// If the reply payload is not a valid encoding of the expected type `T`,
/// the call results in [RejectionCode::CanisterError] error.
pub fn call<T: ArgumentEncoder, R: for<'a> ArgumentDecoder<'a>>(
    id: Principal,
    method: &str,
    args: T,
) -> impl Future<Output = CallResult<R>> {
    let args_raw = encode_args(args).expect("Failed to encode arguments.");
    let fut = call_raw(id, method, &args_raw, 0);
    async {
        let bytes = fut.await?;
        decode_args(&bytes).map_err(decoder_error_to_reject::<T>)
    }
}

/// Performs an asynchronous call to another canister and pay cycles at the same time.
pub fn call_with_payment<T: ArgumentEncoder, R: for<'a> ArgumentDecoder<'a>>(
    id: Principal,
    method: &str,
    args: T,
    cycles: u64,
) -> impl Future<Output = CallResult<R>> {
    let args_raw = encode_args(args).expect("Failed to encode arguments.");
    let fut = call_raw(id, method, &args_raw, cycles);
    async {
        let bytes = fut.await?;
        decode_args(&bytes).map_err(decoder_error_to_reject::<T>)
    }
}

/// Performs an asynchronous call to another canister and pay cycles at the same time.
pub fn call_with_payment128<T: ArgumentEncoder, R: for<'a> ArgumentDecoder<'a>>(
    id: Principal,
    method: &str,
    args: T,
    cycles: u128,
) -> impl Future<Output = CallResult<R>> {
    let args_raw = encode_args(args).expect("Failed to encode arguments.");
    let fut = call_raw128(id, method, &args_raw, cycles);
    async {
        let bytes = fut.await?;
        decode_args(&bytes).map_err(decoder_error_to_reject::<T>)
    }
}

/// Returns a result that maps over the call
///
/// It will be Ok(T) if the call succeeded (with T being the arg_data),
/// and [reject_message()] if it failed.
pub fn result<T: for<'a> ArgumentDecoder<'a>>() -> Result<T, String> {
    match reject_code() {
        RejectionCode::NoError => {
            decode_args(&arg_data_raw()).map_err(|e| format!("Failed to decode arguments: {}", e))
        }
        _ => Err(reject_message()),
    }
}

/// Returns the rejection code for the call.
pub fn reject_code() -> RejectionCode {
    // SAFETY: ic0.msg_reject_code is always safe to call.
    let code = unsafe { ic0::msg_reject_code() };
    RejectionCode::from(code)
}

/// Returns the rejection message.
pub fn reject_message() -> String {
    // SAFETY: ic0.msg_reject_msg_size is always safe to call.
    let len: u32 = unsafe { ic0::msg_reject_msg_size() as u32 };
<<<<<<< HEAD
    let mut bytes = vec![0; len as usize];
    // SAFETY: `bytes`, being mutable and allocated to `len` bytes, is safe to pass to ic0.msg_reject_msg_copy with no offset
=======
    let mut bytes = vec![0u8; len as usize];
>>>>>>> bf65dd5a
    unsafe {
        ic0::msg_reject_msg_copy(bytes.as_mut_ptr() as i32, 0, len as i32);
    }
    String::from_utf8_lossy(&bytes).into_owned()
}

/// Rejects the current call with the message.
pub fn reject(message: &str) {
    let err_message = message.as_bytes();
    // SAFETY: `err_message`, being &[u8], is a readable sequence of bytes, and therefore valid to pass to ic0.msg_reject.
    unsafe {
        ic0::msg_reject(err_message.as_ptr() as i32, err_message.len() as i32);
    }
}

/// An io::Write for message replies.
pub struct CallReplyWriter;

impl std::io::Write for CallReplyWriter {
    fn write(&mut self, buf: &[u8]) -> std::io::Result<usize> {
        // SAFETY: buf, being &[u8], is a readable sequence of bytes, and therefore valid to pass to ic0.msg_reply_data_append.
        unsafe {
            ic0::msg_reply_data_append(buf.as_ptr() as i32, buf.len() as i32);
        }
        Ok(buf.len())
    }

    fn flush(&mut self) -> std::io::Result<()> {
        Ok(())
    }
}

/// Replies to the current call with a candid argument.
pub fn reply<T: ArgumentEncoder>(reply: T) {
    write_args(&mut CallReplyWriter, reply).expect("Could not encode reply.");
    // SAFETY: ic0.msg_reply is always safe to call.
    unsafe {
        ic0::msg_reply();
    }
}

/// Returns the amount of cycles that were transferred by the caller
/// of the current call, and is still available in this message.
pub fn msg_cycles_available() -> u64 {
    // SAFETY: ic0.msg_cycles_available is always safe to call.
    unsafe { ic0::msg_cycles_available() as u64 }
}

/// Returns the amount of cycles that were transferred by the caller
/// of the current call, and is still available in this message.
pub fn msg_cycles_available128() -> u128 {
    let mut recv = 0u128;
    // SAFETY: recv is writable and sixteen bytes wide, and therefore is safe to pass to ic0.msg_cycles_available
    unsafe {
        ic0::msg_cycles_available128(&mut recv as *mut u128 as i32);
    }
    recv
}

/// Returns the amount of cycles that came back with the response as a refund.
///
/// The refund has already been added to the canister balance automatically.
pub fn msg_cycles_refunded() -> u64 {
    // SAFETY: ic0.msg_cycles_refunded is always safe to call
    unsafe { ic0::msg_cycles_refunded() as u64 }
}

/// Returns the amount of cycles that came back with the response as a refund.
///
/// The refund has already been added to the canister balance automatically.
pub fn msg_cycles_refunded128() -> u128 {
    let mut recv = 0u128;
    // SAFETY: recv is writable and sixteen bytes wide, and therefore is safe to pass to ic0.msg_cycles_refunded128
    unsafe {
        ic0::msg_cycles_refunded128(&mut recv as *mut u128 as i32);
    }
    recv
}

/// Moves cycles from the call to the canister balance.
///
/// The actual amount moved will be returned.
pub fn msg_cycles_accept(max_amount: u64) -> u64 {
    // SAFETY: ic0.msg_cycles_accept is always safe to call.
    unsafe { ic0::msg_cycles_accept(max_amount as i64) as u64 }
}

/// Moves cycles from the call to the canister balance.
///
/// The actual amount moved will be returned.
pub fn msg_cycles_accept128(max_amount: u128) -> u128 {
    let high = (max_amount >> 64) as u64;
    let low = (max_amount & u64::MAX as u128) as u64;
    let mut recv = 0u128;
    // SAFETY: `recv` is writable and sixteen bytes wide, and therefore safe to pass to ic0.msg_cycles_accept128
    unsafe {
        ic0::msg_cycles_accept128(high as i64, low as i64, &mut recv as *mut u128 as i32);
    }
    recv
}

/// Returns the argument data as bytes.
<<<<<<< HEAD
pub(crate) fn arg_data_raw() -> Vec<u8> {
    // SAFETY: ic0.msg_arg_data_size is always safe to call.
    let len: usize = unsafe { ic0::msg_arg_data_size() as usize };
    let mut bytes = vec![0u8; len as usize];
    // SAFETY: ic0.msg_arg_data_copy is safe to call if `bytes` is allocated to a capacity of `len`.
    unsafe {
        ic0::msg_arg_data_copy(bytes.as_mut_ptr() as i32, 0, len as i32);
    }
    bytes
=======
pub fn arg_data_raw() -> Vec<u8> {
    unsafe {
        let len: usize = ic0::msg_arg_data_size() as usize;
        let mut bytes = Vec::with_capacity(len);
        ic0::msg_arg_data_copy(bytes.as_mut_ptr() as i32, 0, len as i32);
        bytes.set_len(len);
        bytes
    }
}

/// Get the len of the raw-argument-data-bytes.
pub fn arg_data_raw_size() -> usize {
    unsafe { ic0::msg_arg_data_size() as usize }
>>>>>>> bf65dd5a
}

/// Replies with the bytes passed
pub fn reply_raw(buf: &[u8]) {
    unsafe {
        if !buf.is_empty() {
            ic0::msg_reply_data_append(buf.as_ptr() as i32, buf.len() as i32)
        };
        ic0::msg_reply();
    }
}

/// Returns the argument data in the current call. Traps if the data cannot be
/// decoded.
pub fn arg_data<R: for<'a> ArgumentDecoder<'a>>() -> R {
    let bytes = arg_data_raw();

    match decode_args(&bytes) {
        Err(e) => trap(&format!("failed to decode call arguments: {:?}", e)),
        Ok(r) => r,
    }
}

/// Accepts the ingress message.
pub fn accept_message() {
    // SAFETY: ic0.accept_message is always safe to call.
    unsafe {
        ic0::accept_message();
    }
}

/// Returns the name of current canister method.
pub fn method_name() -> String {
    // SAFETY: ic0.msg_method_name_size is always safe to call.
    let len: u32 = unsafe { ic0::msg_method_name_size() as u32 };
<<<<<<< HEAD
    let mut bytes = vec![0; len as usize];
    // SAFETY: `bytes` is writable and allocated to `len` bytes, and therefore can be safely passed to ic0.msg_method_name_copy
=======
    let mut bytes = vec![0u8; len as usize];
>>>>>>> bf65dd5a
    unsafe {
        ic0::msg_method_name_copy(bytes.as_mut_ptr() as i32, 0, len as i32);
    }
    String::from_utf8_lossy(&bytes).into_owned()
}

/// Get the value of specified performance counter
///
/// Supported counter type:
/// 0 : instruction counter. The number of WebAssembly instructions the system has determined that the canister has executed.
pub fn performance_counter(counter_type: u32) -> u64 {
    unsafe { ic0::performance_counter(counter_type as i32) as u64 }
}

/// Pretends to have the Candid type `T`, but unconditionally errors
/// when serialized.
///
/// Usable, but not required, as metadata when using `#[query(manual_reply = true)]`,
/// so an accurate Candid file can still be generated.
#[derive(Debug, Copy, Clone, Default)]
pub struct ManualReply<T: ?Sized>(PhantomData<T>);

impl<T: ?Sized> ManualReply<T> {
    /// Constructs a new `ManualReply`.
    #[allow(clippy::self_named_constructors)]
    pub const fn empty() -> Self {
        Self(PhantomData)
    }
    /// Replies with the given value and returns a new `ManualReply`,
    /// for a useful reply-then-return shortcut.
    pub fn all<U>(value: U) -> Self
    where
        U: ArgumentEncoder,
    {
        reply(value);
        Self::empty()
    }
    /// Replies with a one-element tuple around the given value and returns
    /// a new `ManualReply`, for a useful reply-then-return shortcut.
    pub fn one<U>(value: U) -> Self
    where
        U: CandidType,
    {
        reply((value,));
        Self::empty()
    }

    /// Rejects the call with the specified message and returns a new
    /// `ManualReply`, for a useful reply-then-return shortcut.
    pub fn reject(message: impl AsRef<str>) -> Self {
        reject(message.as_ref());
        Self::empty()
    }
}

impl<T> CandidType for ManualReply<T>
where
    T: CandidType + ?Sized,
{
    fn _ty() -> candid::types::Type {
        T::_ty()
    }
    /// Unconditionally errors.
    fn idl_serialize<S>(&self, _: S) -> Result<(), S::Error>
    where
        S: candid::types::Serializer,
    {
        Err(S::Error::custom("`Empty` cannot be serialized"))
    }
}<|MERGE_RESOLUTION|>--- conflicted
+++ resolved
@@ -241,16 +241,6 @@
 unsafe fn cleanup(state_ptr: *const InnerCell<CallFutureState<Vec<u8>>>) {
     // SAFETY: This function is only ever called by the IC, and we only ever pass a WasmCell as userdata.
     let state = unsafe { WasmCell::from_raw(state_ptr) };
-<<<<<<< HEAD
-    // We set the call result, even though it won't be read on the default executor, because we can't guarantee it was called on our executor.
-    // None of these calls trap - the rollback from the previous trap ensures that the Mutex is not in a poisoned state.
-    {
-        state.borrow_mut().result = Some(match reject_code() {
-            RejectionCode::NoError => Ok(arg_data_raw()),
-            n => Err((n, reject_message())),
-        });
-    }
-=======
     // We set the call result, even though it won't be read on the
     // default executor, because we can't guarantee it was called on
     // our executor. However, we are not allowed to inspect
@@ -260,7 +250,6 @@
     // Borrowing does not trap - the rollback from the
     // previous trap ensures that the WasmCell can be borrowed again.
     state.borrow_mut().result = Some(Err((RejectionCode::NoError, "cleanup".to_string())));
->>>>>>> bf65dd5a
     let w = state.borrow_mut().waker.take();
     if let Some(waker) = w {
         // Flag that we do not want to actually wake the task - we
@@ -381,19 +370,7 @@
     payment: u128,
 ) -> impl Future<Output = CallResult<Vec<u8>>> {
     call_raw_internal(id, method, args_raw, move || {
-<<<<<<< HEAD
-        if payment > 0 {
-            // SAFETY: ic0.call_cycles_add128 is always safe to call.
-            unsafe {
-                let high = (payment >> 64) as u64;
-                let low = (payment & u64::MAX as u128) as u64;
-                // This is called as part of the call_new lifecycle, and so will not trap.
-                ic0::call_cycles_add128(high as i64, low as i64);
-            }
-        }
-=======
         add_payment(payment);
->>>>>>> bf65dd5a
     })
 }
 
@@ -529,12 +506,8 @@
 pub fn reject_message() -> String {
     // SAFETY: ic0.msg_reject_msg_size is always safe to call.
     let len: u32 = unsafe { ic0::msg_reject_msg_size() as u32 };
-<<<<<<< HEAD
-    let mut bytes = vec![0; len as usize];
+    let mut bytes = vec![0u8; len as usize];
     // SAFETY: `bytes`, being mutable and allocated to `len` bytes, is safe to pass to ic0.msg_reject_msg_copy with no offset
-=======
-    let mut bytes = vec![0u8; len as usize];
->>>>>>> bf65dd5a
     unsafe {
         ic0::msg_reject_msg_copy(bytes.as_mut_ptr() as i32, 0, len as i32);
     }
@@ -637,31 +610,23 @@
 }
 
 /// Returns the argument data as bytes.
-<<<<<<< HEAD
-pub(crate) fn arg_data_raw() -> Vec<u8> {
+pub fn arg_data_raw() -> Vec<u8> {
     // SAFETY: ic0.msg_arg_data_size is always safe to call.
     let len: usize = unsafe { ic0::msg_arg_data_size() as usize };
-    let mut bytes = vec![0u8; len as usize];
-    // SAFETY: ic0.msg_arg_data_copy is safe to call if `bytes` is allocated to a capacity of `len`.
-    unsafe {
-        ic0::msg_arg_data_copy(bytes.as_mut_ptr() as i32, 0, len as i32);
-    }
-    bytes
-=======
-pub fn arg_data_raw() -> Vec<u8> {
-    unsafe {
-        let len: usize = ic0::msg_arg_data_size() as usize;
-        let mut bytes = Vec::with_capacity(len);
+    let mut bytes = Vec::with_capacity(len);
+    // SAFETY: `bytes[0..len] is writable, so it is safe to pas to `ic0.msg_arg_data_copy`.
+    // `ic0.msg_arg_data_copy writes to all of bytes[0..len], so `set_len` is safe to call with the new len.
+    unsafe {
         ic0::msg_arg_data_copy(bytes.as_mut_ptr() as i32, 0, len as i32);
         bytes.set_len(len);
-        bytes
-    }
+    }
+    bytes
 }
 
 /// Get the len of the raw-argument-data-bytes.
 pub fn arg_data_raw_size() -> usize {
+    // SAFETY: ic0.msg_arg_data_size is always safe to call.
     unsafe { ic0::msg_arg_data_size() as usize }
->>>>>>> bf65dd5a
 }
 
 /// Replies with the bytes passed
@@ -697,12 +662,8 @@
 pub fn method_name() -> String {
     // SAFETY: ic0.msg_method_name_size is always safe to call.
     let len: u32 = unsafe { ic0::msg_method_name_size() as u32 };
-<<<<<<< HEAD
     let mut bytes = vec![0; len as usize];
     // SAFETY: `bytes` is writable and allocated to `len` bytes, and therefore can be safely passed to ic0.msg_method_name_copy
-=======
-    let mut bytes = vec![0u8; len as usize];
->>>>>>> bf65dd5a
     unsafe {
         ic0::msg_method_name_copy(bytes.as_mut_ptr() as i32, 0, len as i32);
     }
