--- conflicted
+++ resolved
@@ -9,13 +9,8 @@
 use core::hash::Hash;
 use serde::{Deserialize, Serialize};
 
-<<<<<<< HEAD
-/// "transform" function of type: `func (http_response) -> (http_response) query`
+/// "transform" function of type: `func (http_request) -> (http_response) query`
 #[derive(Deserialize, Debug, PartialEq, Eq, Clone)]
-=======
-/// "transform" function of type: `func (http_request) -> (http_response) query`
-#[derive(Deserialize, Debug, PartialEq, Clone)]
->>>>>>> b730f82f
 pub struct TransformFunc(pub candid::Func);
 
 impl CandidType for TransformFunc {
@@ -49,17 +44,10 @@
 
 /// Type used for encoding/decoding:
 /// `record {
-<<<<<<< HEAD
-//       function : func (record {response : http_response; context : blob}) -> (http_response) query;
-//       context : blob;
-//   }`
-#[derive(CandidType, Clone, Debug, Deserialize, PartialEq, Eq)]
-=======
 ///     function : func (record {response : http_response; context : blob}) -> (http_response) query;
 ///     context : blob;
 /// }`
-#[derive(CandidType, Clone, Debug, Deserialize, PartialEq)]
->>>>>>> b730f82f
+#[derive(CandidType, Clone, Debug, Deserialize, PartialEq, Eq)]
 pub struct TransformContext {
     /// Reference function with signature: `func (record {response : http_response; context : blob}) -> (http_response) query;`.
     pub function: TransformFunc,
