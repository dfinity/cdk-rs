[package]
name = "ic0"
<<<<<<< HEAD
version = "0.18.13"
=======
version = "0.21.0"
>>>>>>> 9d1b929a
authors.workspace = true
edition.workspace = true
license.workspace = true
rust-version.workspace = true
repository.workspace = true
description = "Internet Computer System API Binding."
readme = "README.md"
categories = ["api-bindings", "development-tools::ffi"]
keywords = ["internet-computer", "types", "dfinity", "canister", "cdk"]
include = ["src", "Cargo.toml", "LICENSE", "README.md"]

[dev-dependencies]
quote.workspace = true
syn = { workspace = true, features = ["parsing", "full", "extra-traits"] }

# This is not a real example but a utility for auto-generating ic0.rs
[[example]]
name = "ic0build"
path = "util/ic0build.rs"

[[example]]
name = "work"
path = "util/work.rs"<|MERGE_RESOLUTION|>--- conflicted
+++ resolved
@@ -1,10 +1,6 @@
 [package]
 name = "ic0"
-<<<<<<< HEAD
-version = "0.18.13"
-=======
-version = "0.21.0"
->>>>>>> 9d1b929a
+version = "0.21.1"
 authors.workspace = true
 edition.workspace = true
 license.workspace = true
