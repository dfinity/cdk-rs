--- conflicted
+++ resolved
@@ -162,11 +162,7 @@
         }
         format!("canister_{method} {function_name}")
     };
-<<<<<<< HEAD
-    let ld_name = export_name.replace(' ', "$");
-=======
     let host_compatible_name = export_name.replace(' ', ".").replace(['-', '<', '>'], "_");
->>>>>>> 59795716
 
     let function_call = if is_async {
         quote! { #name ( #(#arg_tuple),* ) .await }
@@ -262,13 +258,8 @@
 
     Ok(quote! {
         #[cfg_attr(target_family = "wasm", export_name = #export_name)]
-<<<<<<< HEAD
-        #[cfg_attr(not(target_family = "wasm"), export_name = #ld_name)]
+        #[cfg_attr(not(target_family = "wasm"), export_name = #host_compatible_name)]
         extern "C-unwind" fn #outer_function_ident() {
-=======
-        #[cfg_attr(not(target_family = "wasm"), export_name = #host_compatible_name)]
-        fn #outer_function_ident() {
->>>>>>> 59795716
             ic_cdk::setup();
 
             #guard
