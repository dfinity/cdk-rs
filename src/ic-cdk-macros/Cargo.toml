--- conflicted
+++ resolved
@@ -1,6 +1,6 @@
 [package]
 name = "ic-cdk-macros"
-version = "0.7.0-beta.0" # no need to sync with ic-cdk
+version = "0.8.0-beta.0" # no need to sync with ic-cdk
 authors = ["DFINITY Stiftung <sdk@dfinity.org>"]
 edition = "2021"
 description = "Canister Developer Kit macros."
@@ -27,8 +27,4 @@
 
 [dev-dependencies]
 trybuild = "1.0"
-<<<<<<< HEAD
-ic-cdk = { path = "../ic-cdk", version = "0.7.0-beta.0" }
-=======
-ic-cdk = { path = "../ic-cdk", version = "0.7" }
->>>>>>> f7a0d98d
+ic-cdk = { path = "../ic-cdk", version = "0.8.0-beta.0" }