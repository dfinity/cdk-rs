--- conflicted
+++ resolved
@@ -18,11 +18,7 @@
 proc-macro = true
 
 [dependencies]
-<<<<<<< HEAD
-candid = { path = "../../../candid/rust/candid" }
-=======
 candid = "0.9.0"
->>>>>>> 29825dbb
 syn = { version = "1.0.58", features = ["fold", "full"] }
 quote = "1.0"
 proc-macro2 = "1.0"
@@ -31,11 +27,7 @@
 
 [dev-dependencies]
 trybuild = "1.0"
-<<<<<<< HEAD
-ic-cdk = { path = "../ic-cdk", version = "0.8.0-beta.0" }
+ic-cdk = { path = "../ic-cdk", version = "0.10" }
 
 [features]
-export_candid = []
-=======
-ic-cdk = { path = "../ic-cdk", version = "0.10" }
->>>>>>> 29825dbb
+export_candid = []