[package]
name = "ic-cdk-macros"
<<<<<<< HEAD
version = "0.8.0-beta.0" # no need to sync with ic-cdk
=======
version = "0.6.10" # no need to sync with ic-cdk
>>>>>>> 838ad9e7
authors = ["DFINITY Stiftung <sdk@dfinity.org>"]
edition = "2021"
description = "Canister Developer Kit macros."
homepage = "https://docs.rs/ic-cdk-macros"
documentation = "https://docs.rs/ic-cdk-macros"
license = "Apache-2.0"
readme = "README.md"
categories = ["api-bindings", "data-structures", "no-std", "development-tools::ffi"]
keywords = ["internet-computer", "types", "dfinity", "canister", "cdk"]
include = ["src", "Cargo.toml", "LICENSE", "README.md"]
repository = "https://github.com/dfinity/cdk-rs"
rust-version = "1.65.0"

[lib]
proc-macro = true

[dependencies]
candid = "0.9.0-beta.2"
syn = { version = "1.0.58", features = ["fold", "full"] }
quote = "1.0"
proc-macro2 = "1.0"
serde_tokenstream = "0.1.0"
serde = "1.0.111"

[dev-dependencies]
trybuild = "1.0"
<<<<<<< HEAD
ic-cdk = { path = "../ic-cdk", version = "0.8.0-beta.0" }
=======
ic-cdk = { path = "../ic-cdk", version = "0.9" }
>>>>>>> 838ad9e7
<|MERGE_RESOLUTION|>--- conflicted
+++ resolved
@@ -1,10 +1,6 @@
 [package]
 name = "ic-cdk-macros"
-<<<<<<< HEAD
-version = "0.8.0-beta.0" # no need to sync with ic-cdk
-=======
-version = "0.6.10" # no need to sync with ic-cdk
->>>>>>> 838ad9e7
+version = "0.7.0" # no need to sync with ic-cdk
 authors = ["DFINITY Stiftung <sdk@dfinity.org>"]
 edition = "2021"
 description = "Canister Developer Kit macros."
@@ -22,7 +18,7 @@
 proc-macro = true
 
 [dependencies]
-candid = "0.9.0-beta.2"
+candid = "0.9.0"
 syn = { version = "1.0.58", features = ["fold", "full"] }
 quote = "1.0"
 proc-macro2 = "1.0"
@@ -31,8 +27,4 @@
 
 [dev-dependencies]
 trybuild = "1.0"
-<<<<<<< HEAD
-ic-cdk = { path = "../ic-cdk", version = "0.8.0-beta.0" }
-=======
-ic-cdk = { path = "../ic-cdk", version = "0.9" }
->>>>>>> 838ad9e7
+ic-cdk = { path = "../ic-cdk", version = "0.10" }