--- conflicted
+++ resolved
@@ -11,11 +11,7 @@
   cancel-in-progress: true
 
 env:
-<<<<<<< HEAD
-  rust-version: 1.65.0
-=======
   rust-version: 1.66.1
->>>>>>> b730f82f
 
 jobs:
   build:
