--- conflicted
+++ resolved
@@ -7,14 +7,13 @@
 
 ## [unreleased]
 
-<<<<<<< HEAD
 ### Changed
 
 - Added `environment_variable` field to `CanisterSettings` and `DefiniteCanisterSettings`.
   - Added the type `EnvironmentVariable`.
 - Added `settings_change` variant to `ChangeDetails`.
 - Added `environment_variables_hash` field to `CreationRecord`.
-=======
+
 ## [0.3.3] - 2025-08-20
 
 ### Fixed
@@ -31,7 +30,6 @@
 ### Added
 
 - Types for canister snapshot download/upload.
->>>>>>> 297c972c
 
 ## [0.3.1] - 2025-05-09
 
