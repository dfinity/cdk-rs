[workspace]
members = [
    "src/ic-cdk",
    "src/ic-cdk-macros",
    "src/ic-cdk-optimizer",
    "src/ic-certified-map",
<<<<<<< HEAD
    "src/ic-cdk-codegen",
=======
    "src/ic-ledger-types",
>>>>>>> 319795e9
]
<|MERGE_RESOLUTION|>--- conflicted
+++ resolved
@@ -4,9 +4,6 @@
     "src/ic-cdk-macros",
     "src/ic-cdk-optimizer",
     "src/ic-certified-map",
-<<<<<<< HEAD
     "src/ic-cdk-codegen",
-=======
     "src/ic-ledger-types",
->>>>>>> 319795e9
 ]
