[workspace]
members = [
    "ic-cdk",
    "ic-cdk-bindgen",
    "ic-cdk-macros",
    "ic-cdk-timers",
    "ic-management-canister-types",
    "ic0",
    "library/*",
    "e2e-tests",
]
resolver = "2"
exclude = ["candid-extractor"]

[workspace.package]
authors = ["DFINITY Stiftung <sdk@dfinity.org>"]
edition = "2021"
repository = "https://github.com/dfinity/cdk-rs"
# MSRV
# Avoid updating this field unless we use new Rust features.
# Sync with the `toolchain` field when setting up Rust toolchain in ci.yml msrv job.
rust-version = "1.75.0"
license = "Apache-2.0"

[profile.canister-release]
inherits = "release"
debug = false
panic = "abort"
lto = true
opt-level = 'z'

[workspace.dependencies]
<<<<<<< HEAD
ic0 = { path = "ic0", version = "0.24.0-alpha.3" }
ic-cdk = { path = "ic-cdk", version = "0.18.0-alpha.2" }
ic-cdk-timers = { path = "ic-cdk-timers", version = "0.12.0-alpha.2" }
=======
ic0 = { path = "ic0", version = "0.24.0" }
ic-cdk = { path = "ic-cdk", version = "0.18.0" }
ic-cdk-timers = { path = "ic-cdk-timers", version = "0.12.0" }
>>>>>>> ae3f9af8
ic-management-canister-types = { path = "ic-management-canister-types", version = "0.3.0" }

candid = "0.10.13"      # sync with the doc comment in ic-cdk/README.md
candid_parser = "0.1.4"
futures = "0.3"
hex = "0.4"
quote = "1"
serde = "1"
serde_bytes = "0.11"
sha2 = "0.10"
slotmap = "1"
syn = "2"<|MERGE_RESOLUTION|>--- conflicted
+++ resolved
@@ -30,15 +30,9 @@
 opt-level = 'z'
 
 [workspace.dependencies]
-<<<<<<< HEAD
-ic0 = { path = "ic0", version = "0.24.0-alpha.3" }
-ic-cdk = { path = "ic-cdk", version = "0.18.0-alpha.2" }
-ic-cdk-timers = { path = "ic-cdk-timers", version = "0.12.0-alpha.2" }
-=======
 ic0 = { path = "ic0", version = "0.24.0" }
 ic-cdk = { path = "ic-cdk", version = "0.18.0" }
 ic-cdk-timers = { path = "ic-cdk-timers", version = "0.12.0" }
->>>>>>> ae3f9af8
 ic-management-canister-types = { path = "ic-management-canister-types", version = "0.3.0" }
 
 candid = "0.10.13"      # sync with the doc comment in ic-cdk/README.md
