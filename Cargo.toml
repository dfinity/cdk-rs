[workspace]
members = [
    "ic-cdk",
    "ic-cdk-bindgen",
    "ic-cdk-macros",
    "ic-cdk-timers",
    "ic-management-canister-types",
    "ic0",
    "library/*",
    "e2e-tests",
]
resolver = "2"
exclude = ["candid-extractor"]

[workspace.package]
authors = ["DFINITY Stiftung <sdk@dfinity.org>"]
edition = "2021"
repository = "https://github.com/dfinity/cdk-rs"
# MSRV
# Avoid updating this field unless we use new Rust features.
# Sync with the `toolchain` field when setting up Rust toolchain in ci.yml msrv job.
rust-version = "1.75.0"
license = "Apache-2.0"

[profile.canister-release]
inherits = "release"
debug = false
panic = "abort"
lto = true
opt-level = 'z'

[workspace.dependencies]
<<<<<<< HEAD
ic0 = { path = "src/ic0", version = "0.23.0" }
ic-cdk = { path = "src/ic-cdk", version = "0.17.1" }
ic-cdk-executor = { path = "src/ic-cdk-executor", version = "0.1.0" }
ic-cdk-timers = { path = "src/ic-cdk-timers", version = "0.11.0" }
=======
ic0 = { path = "ic0", version = "0.25.0" }
ic-cdk = { path = "ic-cdk", version = "0.18.1" }
ic-cdk-timers = { path = "ic-cdk-timers", version = "0.12.0" }
ic-management-canister-types = { path = "ic-management-canister-types", version = "0.3.1" }
>>>>>>> 8df87261

candid = "0.10.13"      # sync with the doc comment in ic-cdk/README.md
candid_parser = "0.1.4"
futures = "0.3"
hex = "0.4"
quote = "1"
serde = "1"
serde_bytes = "0.11"
sha2 = "0.10"
slotmap = "1"
syn = "2"<|MERGE_RESOLUTION|>--- conflicted
+++ resolved
@@ -2,6 +2,7 @@
 members = [
     "ic-cdk",
     "ic-cdk-bindgen",
+    "ic-cdk-executor",
     "ic-cdk-macros",
     "ic-cdk-timers",
     "ic-management-canister-types",
@@ -30,17 +31,11 @@
 opt-level = 'z'
 
 [workspace.dependencies]
-<<<<<<< HEAD
-ic0 = { path = "src/ic0", version = "0.23.0" }
-ic-cdk = { path = "src/ic-cdk", version = "0.17.1" }
-ic-cdk-executor = { path = "src/ic-cdk-executor", version = "0.1.0" }
-ic-cdk-timers = { path = "src/ic-cdk-timers", version = "0.11.0" }
-=======
 ic0 = { path = "ic0", version = "0.25.0" }
 ic-cdk = { path = "ic-cdk", version = "0.18.1" }
 ic-cdk-timers = { path = "ic-cdk-timers", version = "0.12.0" }
+ic-cdk-executor = { path = "ic-cdk-executor", version = "0.1.0" }
 ic-management-canister-types = { path = "ic-management-canister-types", version = "0.3.1" }
->>>>>>> 8df87261
 
 candid = "0.10.13"      # sync with the doc comment in ic-cdk/README.md
 candid_parser = "0.1.4"
