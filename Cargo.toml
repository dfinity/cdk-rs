[workspace]
members = ["src/*", "library/*", "e2e-tests"]

[workspace.package]
authors = ["DFINITY Stiftung <sdk@dfinity.org>"]
edition = "2021"
repository = "https://github.com/dfinity/cdk-rs"
# MSRV
# Avoid updating this field unless we use new Rust features
# Sync with rust-toolchain.toml
rust-version = "1.66.0"
license = "Apache-2.0"

[profile.canister-release]
inherits = "release"
debug = false
panic = "abort"
lto = true
opt-level = 'z'

[workspace.dependencies]
ic0 = { path = "src/ic0", version = "0.21.1" }
<<<<<<< HEAD
ic-cdk = { path = "src/ic-cdk", version = "0.11.4" }
ic-cdk-executor = { path = "src/ic-cdk-executor", version = "0.1.0" }
ic-cdk-timers = { path = "src/ic-cdk-timers", version = "0.5.1" }
=======
ic-cdk = { path = "src/ic-cdk", version = "0.12.1" }
ic-cdk-timers = { path = "src/ic-cdk-timers", version = "0.6.0" }
>>>>>>> 6dfc5b52

candid = "0.10"
candid_parser = "0.1.0"
futures = "0.3"
hex = "0.4"
quote = "1"
serde = "1"
serde_bytes = "0.11"
sha2 = "0.10"
slotmap = "1"
syn = "1"<|MERGE_RESOLUTION|>--- conflicted
+++ resolved
@@ -20,14 +20,9 @@
 
 [workspace.dependencies]
 ic0 = { path = "src/ic0", version = "0.21.1" }
-<<<<<<< HEAD
-ic-cdk = { path = "src/ic-cdk", version = "0.11.4" }
+ic-cdk = { path = "src/ic-cdk", version = "0.12.1" }
 ic-cdk-executor = { path = "src/ic-cdk-executor", version = "0.1.0" }
-ic-cdk-timers = { path = "src/ic-cdk-timers", version = "0.5.1" }
-=======
-ic-cdk = { path = "src/ic-cdk", version = "0.12.1" }
 ic-cdk-timers = { path = "src/ic-cdk-timers", version = "0.6.0" }
->>>>>>> 6dfc5b52
 
 candid = "0.10"
 candid_parser = "0.1.0"
