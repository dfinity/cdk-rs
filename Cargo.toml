[workspace]
members = ["src/*", "library/*", "e2e-tests"]

[workspace.package]
authors = ["DFINITY Stiftung <sdk@dfinity.org>"]
edition = "2021"
repository = "https://github.com/dfinity/cdk-rs"
# MSRV
# Avoid updating this field unless we use new Rust features
# Sync with rust-toolchain.toml
rust-version = "1.66.0"
license = "Apache-2.0"

[profile.canister-release]
inherits = "release"
debug = false
panic = "abort"
lto = true
opt-level = 'z'

[workspace.dependencies]
<<<<<<< HEAD
ic0 = { path = "src/ic0", version = "0.18.13" }
ic-cdk = { path = "src/ic-cdk", version = "0.11" }
=======
ic0 = { path = "src/ic0", version = "0.21.0" }
ic-cdk = { path = "src/ic-cdk", version = "0.11.1" }
>>>>>>> 9d1b929a
ic-cdk-timers = { path = "src/ic-cdk-timers", version = "0.5.0" }

candid = "0.9.6"
futures = "0.3"
hex = "0.4"
quote = "1"
serde = "1"
serde_bytes = "0.11"
sha2 = "0.10"
slotmap = "1"
syn = "1"<|MERGE_RESOLUTION|>--- conflicted
+++ resolved
@@ -19,13 +19,8 @@
 opt-level = 'z'
 
 [workspace.dependencies]
-<<<<<<< HEAD
-ic0 = { path = "src/ic0", version = "0.18.13" }
-ic-cdk = { path = "src/ic-cdk", version = "0.11" }
-=======
-ic0 = { path = "src/ic0", version = "0.21.0" }
-ic-cdk = { path = "src/ic-cdk", version = "0.11.1" }
->>>>>>> 9d1b929a
+ic0 = { path = "src/ic0", version = "0.21.1" }
+ic-cdk = { path = "src/ic-cdk", version = "0.11.2" }
 ic-cdk-timers = { path = "src/ic-cdk-timers", version = "0.5.0" }
 
 candid = "0.9.6"
