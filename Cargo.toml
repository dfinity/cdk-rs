[workspace]
members = ["src/*", "library/*", "e2e-tests"]
resolver = "2"

[workspace.package]
authors = ["DFINITY Stiftung <sdk@dfinity.org>"]
edition = "2021"
repository = "https://github.com/dfinity/cdk-rs"
# MSRV
# Avoid updating this field unless we use new Rust features
# Sync with rust-toolchain.toml
rust-version = "1.75.0"
license = "Apache-2.0"

[profile.canister-release]
inherits = "release"
debug = false
panic = "abort"
lto = true
opt-level = 'z'

[workspace.dependencies]
<<<<<<< HEAD
ic0 = { path = "src/ic0", version = "0.21.1" }
ic-cdk = { path = "src/ic-cdk", version = "0.12.1" }
ic-cdk-executor = { path = "src/ic-cdk-executor", version = "0.1.0" }
ic-cdk-timers = { path = "src/ic-cdk-timers", version = "0.6.0" }
=======
ic0 = { path = "src/ic0", version = "0.23.0" }
ic-cdk = { path = "src/ic-cdk", version = "0.13.3"}
ic-cdk-timers = { path = "src/ic-cdk-timers", version = "0.7.0" }
>>>>>>> 3c9e440f

candid = "0.10.4"
candid_parser = "0.1.4"
futures = "0.3"
hex = "0.4"
quote = "1"
serde = "1"
serde_bytes = "0.11"
sha2 = "0.10"
slotmap = "1"
syn = "2"<|MERGE_RESOLUTION|>--- conflicted
+++ resolved
@@ -20,16 +20,10 @@
 opt-level = 'z'
 
 [workspace.dependencies]
-<<<<<<< HEAD
-ic0 = { path = "src/ic0", version = "0.21.1" }
-ic-cdk = { path = "src/ic-cdk", version = "0.12.1" }
+ic0 = { path = "src/ic0", version = "0.23.0" }
+ic-cdk = { path = "src/ic-cdk", version = "0.13.3" }
 ic-cdk-executor = { path = "src/ic-cdk-executor", version = "0.1.0" }
-ic-cdk-timers = { path = "src/ic-cdk-timers", version = "0.6.0" }
-=======
-ic0 = { path = "src/ic0", version = "0.23.0" }
-ic-cdk = { path = "src/ic-cdk", version = "0.13.3"}
 ic-cdk-timers = { path = "src/ic-cdk-timers", version = "0.7.0" }
->>>>>>> 3c9e440f
 
 candid = "0.10.4"
 candid_parser = "0.1.4"
