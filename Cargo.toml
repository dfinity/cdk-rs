[workspace]
<<<<<<< HEAD
members = [
    "src/ic0",
    "src/ic-cdk",
    "src/ic-cdk-bindgen",
    "src/ic-cdk-executor",
    "src/ic-cdk-macros",
    "src/ic-cdk-timers",
    "library/ic-certified-map",
    "library/ic-ledger-types",
    "e2e-tests",
]
=======
members = ["src/*", "library/*", "e2e-tests"]

[workspace.package]
authors = ["DFINITY Stiftung <sdk@dfinity.org>"]
edition = "2021"
repository = "https://github.com/dfinity/cdk-rs"
# MSRV
# Avoid updating this field unless we use new Rust features
# Sync with rust-toolchain.toml
rust-version = "1.66.0"
license = "Apache-2.0"
>>>>>>> dec310fc

[profile.canister-release]
inherits = "release"
debug = false
panic = "abort"
lto = true
opt-level = 'z'

[workspace.dependencies]
ic0 = { path = "src/ic0", version = "0.21.1" }
ic-cdk = { path = "src/ic-cdk", version = "0.11.4" }
ic-cdk-timers = { path = "src/ic-cdk-timers", version = "0.5.1" }

candid = "0.9.6"
futures = "0.3"
hex = "0.4"
quote = "1"
serde = "1"
serde_bytes = "0.11"
sha2 = "0.10"
slotmap = "1"
syn = "1"<|MERGE_RESOLUTION|>--- conflicted
+++ resolved
@@ -1,17 +1,4 @@
 [workspace]
-<<<<<<< HEAD
-members = [
-    "src/ic0",
-    "src/ic-cdk",
-    "src/ic-cdk-bindgen",
-    "src/ic-cdk-executor",
-    "src/ic-cdk-macros",
-    "src/ic-cdk-timers",
-    "library/ic-certified-map",
-    "library/ic-ledger-types",
-    "e2e-tests",
-]
-=======
 members = ["src/*", "library/*", "e2e-tests"]
 
 [workspace.package]
@@ -23,7 +10,6 @@
 # Sync with rust-toolchain.toml
 rust-version = "1.66.0"
 license = "Apache-2.0"
->>>>>>> dec310fc
 
 [profile.canister-release]
 inherits = "release"
@@ -35,6 +21,7 @@
 [workspace.dependencies]
 ic0 = { path = "src/ic0", version = "0.21.1" }
 ic-cdk = { path = "src/ic-cdk", version = "0.11.4" }
+ic-cdk-executor = { path = "src/ic-cdk-executor", version = "0.1.0" }
 ic-cdk-timers = { path = "src/ic-cdk-timers", version = "0.5.1" }
 
 candid = "0.9.6"
