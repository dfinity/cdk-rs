[workspace]
members = [
    "ic-cdk",
    "ic-cdk-bindgen",
    "ic-cdk-executor",
    "ic-cdk-macros",
    "ic-cdk-timers",
    "ic-management-canister-types",
    "ic0",
    "library/*",
    "e2e-tests",
]
resolver = "2"
exclude = ["candid-extractor"]

[workspace.package]
authors = ["DFINITY Stiftung <sdk@dfinity.org>"]
edition = "2021"
repository = "https://github.com/dfinity/cdk-rs"
# MSRV
# Avoid updating this field unless we use new Rust features.
# Sync with the `toolchain` field when setting up Rust toolchain in ci.yml msrv job.
rust-version = "1.75.0"
license = "Apache-2.0"

[profile.canister-release]
inherits = "release"
debug = false
panic = "abort"
lto = true
opt-level = 'z'

[workspace.dependencies]
ic0 = { path = "ic0", version = "1.0.0" }
ic-cdk = { path = "ic-cdk", version = "0.18.5" }
ic-cdk-timers = { path = "ic-cdk-timers", version = "0.12.2" }
<<<<<<< HEAD
ic-cdk-executor = { path = "ic-cdk-executor", version = "1.0.1", default-features = false, features = ["v1.1"] }
ic-management-canister-types = { path = "ic-management-canister-types", version = "0.3.1" }
=======
ic-cdk-executor = { path = "ic-cdk-executor", version = "1.0.1" }
ic-management-canister-types = { path = "ic-management-canister-types", version = "0.3.2" }
>>>>>>> 19fdcd4c

candid = "0.10.13"      # sync with the doc comment in ic-cdk/README.md
candid_parser = "0.1.4"
futures = "0.3"
hex = "0.4"
quote = "1"
serde = "1"
serde_bytes = "0.11"
sha2 = "0.10"
slotmap = "1"
syn = "2"

# required for e2e-tests to have two versions of ic-cdk
[patch.crates-io]
ic-cdk-executor = { path = "ic-cdk-executor" }<|MERGE_RESOLUTION|>--- conflicted
+++ resolved
@@ -34,13 +34,10 @@
 ic0 = { path = "ic0", version = "1.0.0" }
 ic-cdk = { path = "ic-cdk", version = "0.18.5" }
 ic-cdk-timers = { path = "ic-cdk-timers", version = "0.12.2" }
-<<<<<<< HEAD
-ic-cdk-executor = { path = "ic-cdk-executor", version = "1.0.1", default-features = false, features = ["v1.1"] }
-ic-management-canister-types = { path = "ic-management-canister-types", version = "0.3.1" }
-=======
-ic-cdk-executor = { path = "ic-cdk-executor", version = "1.0.1" }
+ic-cdk-executor = { path = "ic-cdk-executor", version = "1.0.1", default-features = false, features = [
+    "v1.1",
+] }
 ic-management-canister-types = { path = "ic-management-canister-types", version = "0.3.2" }
->>>>>>> 19fdcd4c
 
 candid = "0.10.13"      # sync with the doc comment in ic-cdk/README.md
 candid_parser = "0.1.4"
