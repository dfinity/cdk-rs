--- conflicted
+++ resolved
@@ -17,13 +17,8 @@
 # See more keys and their definitions at https://doc.rust-lang.org/cargo/reference/manifest.html
 
 [dependencies]
-<<<<<<< HEAD
-ic-cdk = { path = "../../src/ic-cdk", version = "0.7.0-beta.0" }
+ic-cdk = { path = "../../src/ic-cdk", version = "0.8.0-beta.0" }
 candid = "0.9.0-beta.2"
-=======
-ic-cdk = { path = "../../src/ic-cdk", version = "0.7" }
-candid = "0.8.0"
->>>>>>> f7a0d98d
 crc32fast = "1.2.0"
 hex = "0.4"
 serde = "1"
