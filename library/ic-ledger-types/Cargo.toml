[package]
name = "ic-ledger-types"
<<<<<<< HEAD
version = "0.4.0-beta.0"
=======
version = "0.6.0"
>>>>>>> 838ad9e7
edition = "2021"
authors = ["DFINITY Stiftung <sdk@dfinity.org>"]
description = "Types for interacting with the ICP ledger canister."
homepage = "https://docs.rs/ic-ledger-types"
documentation = "https://docs.rs/ic-ledger-types"
license = "Apache-2.0"
readme = "README.md"
keywords = ["internet-computer", "ledger"]
categories = ["cryptography::cryptocurrencies", "data-structures"]
include = ["src", "Cargo.toml", "CHANGELOG.md", "LICENSE", "README.md"]
repository = "https://github.com/dfinity/cdk-rs"
rust-version = "1.65.0"

# See more keys and their definitions at https://doc.rust-lang.org/cargo/reference/manifest.html

[dependencies]
<<<<<<< HEAD
ic-cdk = { path = "../../src/ic-cdk", version = "0.8.0-beta.0" }
candid = "0.9.0-beta.2"
=======
ic-cdk = { path = "../../src/ic-cdk", version = "0.9" }
candid = "0.8.0"
>>>>>>> 838ad9e7
crc32fast = "1.2.0"
hex = "0.4"
serde = "1"
serde_bytes = "0.11"
sha2 = "0.9"<|MERGE_RESOLUTION|>--- conflicted
+++ resolved
@@ -1,10 +1,6 @@
 [package]
 name = "ic-ledger-types"
-<<<<<<< HEAD
-version = "0.4.0-beta.0"
-=======
-version = "0.6.0"
->>>>>>> 838ad9e7
+version = "0.7.0"
 edition = "2021"
 authors = ["DFINITY Stiftung <sdk@dfinity.org>"]
 description = "Types for interacting with the ICP ledger canister."
@@ -21,13 +17,8 @@
 # See more keys and their definitions at https://doc.rust-lang.org/cargo/reference/manifest.html
 
 [dependencies]
-<<<<<<< HEAD
-ic-cdk = { path = "../../src/ic-cdk", version = "0.8.0-beta.0" }
-candid = "0.9.0-beta.2"
-=======
-ic-cdk = { path = "../../src/ic-cdk", version = "0.9" }
-candid = "0.8.0"
->>>>>>> 838ad9e7
+ic-cdk = { path = "../../src/ic-cdk", version = "0.10.0" }
+candid = "0.9.0"
 crc32fast = "1.2.0"
 hex = "0.4"
 serde = "1"
