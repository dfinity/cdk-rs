[package]
name = "ic-ledger-types"
<<<<<<< HEAD
version = "0.2.2-beta.0"
=======
version = "0.3.0"
>>>>>>> 43c1dacb
edition = "2021"
authors = ["DFINITY Stiftung <sdk@dfinity.org>"]
description = "Types for interacting with the ICP ledger canister."
homepage = "https://docs.rs/ic-ledger-types"
documentation = "https://docs.rs/ic-ledger-types"
license = "Apache-2.0"
readme = "README.md"
keywords = ["internet-computer", "ledger"]
categories = ["cryptography::cryptocurrencies", "data-structures"]
include = ["src", "Cargo.toml", "CHANGELOG.md", "LICENSE", "README.md"]
repository = "https://github.com/dfinity/cdk-rs"
rust-version = "1.60.0"

# See more keys and their definitions at https://doc.rust-lang.org/cargo/reference/manifest.html

[dependencies]
ic-cdk = { path = "../../src/ic-cdk", version = "0.8.0-beta.0" }
candid = "0.9.0-beta.2"
crc32fast = "1.2.0"
hex = "0.4"
serde = "1"
serde_bytes = "0.11"
sha2 = "0.9"<|MERGE_RESOLUTION|>--- conflicted
+++ resolved
@@ -1,10 +1,6 @@
 [package]
 name = "ic-ledger-types"
-<<<<<<< HEAD
-version = "0.2.2-beta.0"
-=======
-version = "0.3.0"
->>>>>>> 43c1dacb
+version = "0.4.0-beta.0"
 edition = "2021"
 authors = ["DFINITY Stiftung <sdk@dfinity.org>"]
 description = "Types for interacting with the ICP ledger canister."
